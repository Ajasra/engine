--- conflicted
+++ resolved
@@ -1,850 +1,844 @@
-pc.extend(pc, function () {
-
-    var time;
-
-    /**
-     * @name pc.Application
-     * @class Default application which performs general setup code and initiates the main game loop
-     * @constructor Create a new Application
-     * @param {DOMElement} canvas The canvas element
-     * @param {Object} options
-     * @param {pc.Controller} [options.controller] Generic input controller
-     * @param {pc.Keyboard} [options.keyboard] Keyboard handler for input
-     * @param {pc.Mouse} [options.mouse] Mouse handler for input
-     * @param {Object} [options.libraries] List of URLs to javascript libraries which should be loaded before the application starts or any packs are loaded
-     * @param {Boolean} [options.displayLoader] Display resource loader information during the loading progress. Debug only
-     * @param {pc.common.DepotApi} [options.depot] API interface to the current depot
-     * @param {String} [options.scriptPrefix] Prefix to apply to script urls before loading
-     *
-     * @example
-     * // Create application
-     * var app = new pc.Application(canvas, options);
-     * // Start game loop
-     * app.start()
-     */
-    var Application = function (canvas, options) {
-        options = options || {};
-
-        // Open the log
-        pc.log.open();
-        // Add event support
-        pc.events.attach(this);
-
-        var prefix = "blahblah"; // asset prefix
-
-        this.librariesLoaded = false;
-        this.canvas = canvas;
-<<<<<<< HEAD
-        this.fillMode = pc.FillMode.KEEP_ASPECT;
-        this.resolutionMode = pc.ResolutionMode.FIXED;
-        this.graphicsDevice = new pc.GraphicsDevice(canvas);
-        this.systems = new pc.ComponentSystemRegistry();
-        this.audioManager = new pc.AudioManager();
-        this.loader = new pc.resources.ResourceLoader();
-=======
-        this.fillMode = pc.FILLMODE_KEEP_ASPECT;
-        this.resolutionMode = pc.RESOLUTION_FIXED;
-        this.librariesLoaded = false;
->>>>>>> 0d85aadc
-
-        this.scene = new pc.Scene();
-        this.root = new pc.fw.Entity(this);
-        this.assets = new pc.asset.AssetRegistry(this.loader, prefix);
-        this.renderer = new pc.ForwardRenderer(this.graphicsDevice);
-
-        this.keyboard = options.keyboard || null;
-        this.mouse = options.mouse || null;
-        this.touch = options.touch || null;
-        this.gamepads = options.gamepads || null;
-
-        this.content = null;
-
-        this._inTools = false;
-        this._link = new pc.LiveLink("application");
-        this._link.addDestinationWindow(window);
-        this._link.listen(this._handleMessage.bind(this));
-
-
-        if( options.cache === false ) {
-            this.loader.cache = false;
-        }
-
-        // Display shows debug loading information. Only really fit for debug display at the moment.
-        if (options.displayLoader) {
-            var loaderdisplay = new pc.resources.ResourceLoaderDisplay(document.body, this.loader);
-        }
-
-
-        if (options.content) {
-            this.content = options.content;
-            // Add the assets from all TOCs to the
-            Object.keys(this.content.toc).forEach(function (key) {
-                this.assets.addGroup(key, this.content.toc[key]);
-            }.bind(this));
-        }
-
-        // Enable new texture bank feature to cache textures
-        var textureCache = new pc.resources.TextureCache(this.loader);
-
-        this.loader.registerHandler(pc.resources.JsonRequest, new pc.resources.JsonResourceHandler());
-        this.loader.registerHandler(pc.resources.TextRequest, new pc.resources.TextResourceHandler());
-        this.loader.registerHandler(pc.resources.ImageRequest, new pc.resources.ImageResourceHandler());
-        this.loader.registerHandler(pc.resources.MaterialRequest, new pc.resources.MaterialResourceHandler(this.graphicsDevice, this.assets));
-        this.loader.registerHandler(pc.resources.TextureRequest, new pc.resources.TextureResourceHandler(this.graphicsDevice, this.assets));
-        this.loader.registerHandler(pc.resources.CubemapRequest, new pc.resources.CubemapResourceHandler(this.graphicsDevice, this.assets));
-        this.loader.registerHandler(pc.resources.ModelRequest, new pc.resources.ModelResourceHandler(this.graphicsDevice, this.assets));
-        this.loader.registerHandler(pc.resources.AnimationRequest, new pc.resources.AnimationResourceHandler());
-        this.loader.registerHandler(pc.resources.PackRequest, new pc.resources.PackResourceHandler(this.app, options.depot));
-        this.loader.registerHandler(pc.resources.AudioRequest, new pc.resources.AudioResourceHandler(this.audioManager));
-        this.loader.registerHandler(pc.resources.ScriptRequest, new pc.resources.ScriptResourceHandler(this, options.scriptPrefix));
-
-        var rigidbodysys = new pc.RigidBodyComponentSystem(this);
-        var collisionsys = new pc.CollisionComponentSystem(this);
-        var ballsocketjointsys = new pc.BallSocketJointComponentSystem(this);
-        var animationsys = new pc.AnimationComponentSystem(this);
-        var modelsys = new pc.ModelComponentSystem(this);
-        var camerasys = new pc.CameraComponentSystem(this);
-        var lightsys = new pc.LightComponentSystem(this);
-        var packsys = new pc.PackComponentSystem(this);
-        var skyboxsys = new pc.SkyboxComponentSystem(this);
-        var scriptsys = new pc.ScriptComponentSystem(this);
-        var picksys = new pc.PickComponentSystem(this);
-        var audiosourcesys = new pc.AudioSourceComponentSystem(this, this.audioManager);
-        var audiolistenersys = new pc.AudioListenerComponentSystem(this, this.audioManager);
-        var particlesystemsys = new pc.ParticleSystemComponentSystem(this);
-        var designersys = new pc.DesignerComponentSystem(this);
-
-        // Load libraries
-        this.on('librariesloaded', this.onLibrariesLoaded, this);
-        if (options.libraries && options.libraries.length) {
-            var requests = options.libraries.map(function (url) {
-                return new pc.resources.ScriptRequest(url);
-            });
-            this.loader.request(requests).then( function (resources) {
-                this.fire('librariesloaded', this);
-                this.librariesLoaded = true;
-            }.bind(this));
-        } else {
-            this.fire('librariesloaded', this);
-            this.librariesLoaded = true;
-        }
-
-        // Depending on browser add the correct visibiltychange event and store the name of the hidden attribute
-        // in this._hiddenAttr.
-        if (document.hidden !== undefined) {
-            this._hiddenAttr = 'hidden';
-            document.addEventListener('visibilitychange', this.onVisibilityChange.bind(this), false);
-        } else if (document.mozHidden !== undefined) {
-            this._hiddenAttr = 'mozHidden';
-            document.addEventListener('mozvisibilitychange', this.onVisibilityChange.bind(this), false);
-        } else if (document.msHidden !== undefined) {
-            this._hiddenAttr = 'msHidden';
-            document.addEventListener('msvisibilitychange', this.onVisibilityChange.bind(this), false);
-        } else if (document.webkitHidden !== undefined) {
-            this._hiddenAttr = 'webkitHidden';
-            document.addEventListener('webkitvisibilitychange', this.onVisibilityChange.bind(this), false);
-        }
-
-        // Store application instance
-        Application._applications[this.canvas.id] = this;
-    };
-
-    Application._applications = {};
-    Application.getApplication = function (id) {
-        return Application._applications[id];
-    };
-
-    Application.prototype = {
-        /**
-        * Load a pack and asset set from a table of contents config
-        * @param {String} name The name of the Table of Contents block to load
-        */
-        loadFromToc: function (name, success, error, progress) {
-            if (!this.content) {
-                error('No content');
-            }
-
-            var toc = this.content.toc[name];
-
-            success = success || function () {};
-            error = error || function () {};
-            progress = progress || function () {};
-
-            var requests = [];
-
-            var guid = toc.packs[0];
-
-            var onLoaded = function (resources) {
-                // load pack
-                this.loader.request(new pc.resources.PackRequest(guid)).then(function (resources) {
-                    var pack = resources[0];
-                    this.root.addChild(pack.hierarchy);
-                    pc.ComponentSystem.initialize(pack.hierarchy);
-                    pc.ComponentSystem.postInitialize(pack.hierarchy);
-
-                    // Initialise pack settings
-                    if (this.systems.rigidbody && typeof Ammo !== 'undefined') {
-                        var gravity = pack.settings.physics.gravity;
-                        this.systems.rigidbody.setGravity(gravity[0], gravity[1], gravity[2]);
-                    }
-
-                    var ambientLight = pack.settings.render.global_ambient;
-                    this.scene.ambientLight = new pc.Color(ambientLight[0], ambientLight[1], ambientLight[2]);
-
-                    this.scene.fog = pack.settings.render.fog;
-                    var fogColor = pack.settings.render.fog_color;
-                    this.scene.fogColor = new pc.Color(fogColor[0], fogColor[1], fogColor[2]);
-                    this.scene.fogStart = pack.settings.render.fog_start;
-                    this.scene.fogEnd = pack.settings.render.fog_end;
-                    this.scene.fogDensity = pack.settings.render.fog_density;
-                    this.scene.gammaCorrection = pack.settings.render.gamma_correction;
-                    this.scene.toneMapping = pack.settings.render.tonemapping;
-                    this.scene.exposure = pack.settings.render.exposure;
-
-                    if (pack.settings.render.skybox) {
-                        var skybox = this.assets.getAssetById(pack.settings.render.skybox);
-                        this.scene.skybox = skybox ? skybox.resource : null;
-                    }
-
-                    success(pack);
-                    this.loader.off('progress', progress);
-                }.bind(this), function (msg) {
-                    error(msg);
-                }).then(null, function (error) {
-                    // Re-throw any exceptions from the script's initialize method to stop them being swallowed by the Promises lib
-                    setTimeout(function () {
-                        throw error;
-                    }, 0);
-                });
-            }.bind(this);
-
-            var load = function () {
-                // Get a list of asset for the first Pack
-                var assets = this.assets.list(guid);
-
-                // start recording loading progress from here
-                this.loader.on('progress', progress);
-
-                if (assets.length) {
-                    this.assets.load(assets).then(function (resources) {
-                        onLoaded(resources);
-                    });
-                } else {
-                    // No assets to load
-                    setTimeout(function () {
-                        onLoaded([]);
-                    }, 0);
-                }
-            }.bind(this);
-
-            if (!this.librariesLoaded) {
-                this.on('librariesloaded', function () {
-                    load();
-                });
-            } else {
-                load();
-            }
-        },
-
-
-        /**
-         * @function
-         * @name pc.Application#start
-         * @description Start the Application updating
-         */
-        start: function () {
-            if (!this.librariesLoaded) {
-                this.on('librariesloaded', function () {
-                    this.tick();
-                }, this);
-            } else {
-                this.tick();
-            }
-        },
-
-        /**
-         * @function
-         * @name pc.Application#update
-         * @description Application specific update method. Override this if you have a custom Application
-         * @param {Number} dt The time delta since the last frame.
-         */
-        update: function (dt) {
-            // Perform ComponentSystem update
-            pc.ComponentSystem.fixedUpdate(1.0 / 60.0, this._inTools);
-            pc.ComponentSystem.update(dt, this._inTools);
-            pc.ComponentSystem.postUpdate(dt, this._inTools);
-
-            // fire update event
-            this.fire("update", dt);
-
-            if (this.controller) {
-                this.controller.update(dt);
-            }
-            if (this.mouse) {
-                this.mouse.update(dt);
-            }
-            if (this.keyboard) {
-                this.keyboard.update(dt);
-            }
-            if (this.gamepads) {
-                this.gamepads.update(dt);
-            }
-        },
-
-        /**
-         * @function
-         * @name pc.Application#render
-         * @description Application specific render method. Override this if you have a custom Application
-         */
-        render: function () {
-            var cameras = this.systems.camera.cameras;
-            var camera = null;
-            var renderer = this.renderer;
-
-            this.root.syncHierarchy();
-
-            // render the scene from each camera
-            for (var i=0,len=cameras.length; i<len; i++) {
-                camera = cameras[i];
-                camera.frameBegin();
-                renderer.render(this.scene, camera.camera);
-                camera.frameEnd();
-            }
-        },
-
-        /**
-         * @function
-         * @name pc.Application#tick
-         * @description Application specific tick method that calls update and render and queues
-         * the next tick. Override this if you have a custom Application.
-         */
-        tick: function () {
-            // Submit a request to queue up a new animation frame immediately
-            window.requestAnimationFrame(this.tick.bind(this));
-
-            var now = (window.performance && window.performance.now) ? performance.now() : Date.now();
-            var dt = (now - (time || now)) / 1000.0;
-
-            time = now;
-
-            dt = pc.math.clamp(dt, 0, 0.1); // Maximum delta is 0.1s or 10 fps.
-
-            this.update(dt);
-            this.render();
-        },
-
-        /**
-        * @function
-        * @name pc.Application#setCanvasFillMode
-        * @description Change the way the canvas fills the window and resizes when the window changes
-        * In KEEP_ASPECT mode, the canvas will grow to fill the window as best it can while maintaining the aspect ratio
-        * In FILL_WINDOW mode, the canvas will simply fill the window, changing aspect ratio
-        * In NONE mode, the canvas will always match the size provided
-        * @param {pc.FillMode} mode The mode to use when setting the size of the canvas
-        * @param {Number} [width] The width of the canvas, only used in NONE mode
-        * @param {Number} [height] The height of the canvase, only used in NONE mode
-        */
-        setCanvasFillMode: function (mode, width, height) {
-            this.fillMode = mode;
-            this.resizeCanvas(width, height);
-        },
-
-        /**
-        * @function
-        * @name pc.Application#setCanvasResolution
-        * @description Change the resolution of the canvas, and set the way it behaves when the window is resized
-        * In AUTO mode, the resolution is change to match the size of the canvas when the canvas resizes
-        * In FIXED mode, the resolution remains until another call to setCanvasResolution()
-        * @param {pc.ResolutionMode} mode The mode to use when setting the resolution
-        * @param {Number} [width] The horizontal resolution, optional in AUTO mode, if not provided canvas clientWidth is used
-        * @param {Number} [height] The vertical resolution, optional in AUTO mode, if not provided canvas clientHeight is used
-        */
-        setCanvasResolution: function (mode, width, height) {
-            this.resolutionMode = mode;
-
-            // In AUTO mode the resolution is the same as the canvas size, unless specified
-            if (mode === pc.RESOLUTION_AUTO && (width === undefined)) {
-                width = this.canvas.clientWidth;
-                height = this.canvas.clientHeight;
-            }
-
-            this.graphicsDevice.resizeCanvas(width, height);
-        },
-
-        /**
-        * @function
-        * @name pc.Application#isFullscreen
-        * @description Returns true if the application is currently running fullscreen
-        * @returns {Boolean} True if the application is running fullscreen
-        */
-        isFullscreen: function () {
-            return !!document.fullscreenElement;
-        },
-
-        /**
-        * @function
-        * @name pc.Application#enableFullscreen
-        * @description Request that the browser enters fullscreen mode. This is not available on all browsers.
-        * Note: Switching to fullscreen can only be initiated by a user action, e.g. in the event hander for a mouse or keyboard input
-        * @param {DOMElement} [element] The element to display in fullscreen, if element is not provided the application canvas is used
-        * @param {Function} [success] Function called if the request for fullscreen was successful
-        * @param {Function} [error] Function called if the request for fullscreen was unsuccessful
-        * @example
-        * var canvas = document.getElementById('application-canvas');
-        * var application = pc.Application.getApplication(canvas.id);
-        * var button = document.getElementById('my-button');
-        * button.addEventListener('click', function () {
-        *     application.enableFullscreen(canvas, function () {
-        *         console.log('fullscreen');
-        *     }, function () {
-        *         console.log('not fullscreen');
-        *     });
-        * }, false);
-        */
-        enableFullscreen: function (element, success, error) {
-            element = element || this.canvas;
-
-            // success callback
-            var s = function () {
-                success();
-                document.removeEventListener('fullscreenchange', s);
-            };
-
-            // error callback
-            var e = function () {
-                error();
-                document.removeEventListener('fullscreenerror', e);
-            };
-
-            if (success) {
-                document.addEventListener('fullscreenchange', s, false);
-            }
-
-            if (error) {
-                document.addEventListener('fullscreenerror', e, false);
-            }
-            element.requestFullscreen(Element.ALLOW_KEYBOARD_INPUT);
-        },
-
-        /**
-        * @function
-        * @name pc.Application#disableFullscreen
-        * @description If application is currently displaying an element as fullscreen, then stop and return to normal.
-        * @param {Function} [success] Function called when transition to normal mode is finished
-        */
-        disableFullscreen: function (success) {
-            // success callback
-            var s = function () {
-                success();
-                document.removeEventListener('fullscreenchange', s);
-            };
-
-            if (success) {
-                document.addEventListener('fullscreenchange', s, false);
-            }
-
-            document.exitFullscreen();
-        },
-
-        /**
-        * @function
-        * @name pc.Application#isHidden
-        * @description Returns true if the window or tab in which the application is running in is not visible to the user.
-        */
-        isHidden: function () {
-            return document[this._hiddenAttr];
-        },
-
-        /**
-        * @private
-        * @function
-        * @name pc.Application#onVisibilityChange
-        * @description Called when the visibility state of the current tab/window changes
-        */
-        onVisibilityChange: function (e) {
-            if (this.isHidden()) {
-                this.audioManager.suspend();
-            } else {
-                this.audioManager.resume();
-            }
-        },
-
-        /**
-        * @function
-        * @name pc.Application#resizeCanvas
-        * @description Resize the canvas in line with the current FillMode
-        * In KEEP_ASPECT mode, the canvas will grow to fill the window as best it can while maintaining the aspect ratio
-        * In FILL_WINDOW mode, the canvas will simply fill the window, changing aspect ratio
-        * In NONE mode, the canvas will always match the size provided
-        * @param {Number} [width] The width of the canvas, only used in NONE mode
-        * @param {Number} [height] The height of the canvas, only used in NONE mode
-        * @returns {Object} A object containing the values calculated to use as width and height
-        */
-        resizeCanvas: function (width, height) {
-            var windowWidth = window.innerWidth;
-            var windowHeight = window.innerHeight;
-
-            if (navigator.isCocoonJS) {
-                width = windowWidth;
-                height = windowHeight;
-
-                var ratio = window.devicePixelRatio;
-                this.graphicsDevice.resizeCanvas(width * ratio, height * ratio);
-            } else {
-                if (this.fillMode === pc.FILLMODE_KEEP_ASPECT) {
-                    var r = this.canvas.width/this.canvas.height;
-                    var winR = windowWidth / windowHeight;
-
-                    if (r > winR) {
-                        width = windowWidth;
-                        height = width / r ;
-                    } else {
-                        height = windowHeight;
-                        width = height * r;
-                    }
-                } else if (this.fillMode === pc.FILLMODE_FILL_WINDOW) {
-                    width = windowWidth;
-                    height = windowHeight;
-                } else {
-                    // FILLMODE_NONE use width and height that are provided
-                }
-
-                this.canvas.style.width = width + 'px';
-                this.canvas.style.height = height + 'px';
-
-                // In AUTO mode the resolution is changed to match the canvas size
-                if (this.resolutionMode === pc.RESOLUTION_AUTO) {
-                    this.setCanvasResolution(pc.RESOLUTION_AUTO);
-                }
-            }
-
-            // return the final values calculated for width and height
-            return {
-                width: width,
-                height: height
-            };
-        },
-
-        /**
-        * @private
-        * @name pc.Application#onLibrariesLoaded
-        * @description Event handler called when all code libraries have been loaded
-        * Code libraries are passed into the constructor of the Application and the application won't start running or load packs until all libraries have
-        * been loaded
-        */
-        onLibrariesLoaded: function () {
-            this.systems.rigidbody.onLibraryLoaded();
-            this.systems.collision.onLibraryLoaded();
-        },
-
-        /**
-         * @function
-         * @name pc.Application#_handleMessage
-         * @description Called when the LiveLink object receives a new message
-         * @param {pc.LiveLiveMessage} msg The received message
-         */
-        _handleMessage: function (msg) {
-            var entity;
-
-            switch(msg.type) {
-                case pc.LiveLinkMessageType.UPDATE_COMPONENT:
-                    this._linkUpdateComponent(msg.content.id, msg.content.component, msg.content.attribute, msg.content.value);
-                    break;
-                case pc.LiveLinkMessageType.UPDATE_ENTITY:
-                    this._linkUpdateEntity(msg.content.id, msg.content.components);
-                    break;
-                case pc.LiveLinkMessageType.UPDATE_ENTITY_TRANSFORM:
-                    this._linkUpdateEntityTransform(msg.content.id, msg.content.position, msg.content.rotation, msg.content.scale);
-                    break;
-                case pc.LiveLinkMessageType.UPDATE_ENTITY_NAME:
-                    entity = this.root.findOne("getGuid", msg.content.id);
-                    entity.setName(msg.content.name);
-                    break;
-                case pc.LiveLinkMessageType.UPDATE_ENTITY_ENABLED:
-                    entity = this.root.findOne("getGuid", msg.content.id);
-                    entity.enabled = msg.content.enabled;
-                    break;
-                case pc.LiveLinkMessageType.REPARENT_ENTITY:
-                    this._linkReparentEntity(msg.content.id, msg.content.newParentId, msg.content.index);
-                    break;
-                case pc.LiveLinkMessageType.CLOSE_ENTITY:
-                    entity = this.root.findOne("getGuid", msg.content.id);
-                    if(entity) {
-                        logDEBUG(pc.string.format("RT: Removed '{0}' from parent {1}", msg.content.id, entity.getParent().getGuid()));
-                        entity.destroy();
-                    }
-                    break;
-                case pc.LiveLinkMessageType.OPEN_PACK:
-                    var pack = this.loader.open(pc.resources.PackRequest, msg.content.pack);
-
-                    // Get the root entity back from the fake pack
-                    var entity = pack.hierarchy;
-                    if (entity.__parent) {
-                        parent = this.root.findByGuid(entity.__parent);
-                        parent.addChild(entity);
-                    } else {
-                        this.root.addChild(entity);
-                    }
-                    break;
-                case pc.LiveLinkMessageType.OPEN_ENTITY:
-                    var parent;
-                    var entities = {};
-                    var guid = null;
-                    if (msg.content.entity) {
-                        // Create a fake little pack to open the entity hierarchy
-                        var pack = {
-                            application_data: {},
-                            hierarchy: msg.content.entity
-                        };
-                        pack = this.loader.open(pc.resources.PackRequest, pack);
-
-                        // Get the root entity back from the fake pack
-                        entity = pack.hierarchy;
-                        if (entity.__parent) {
-                            parent = this.root.findByGuid(entity.__parent);
-                            parent.addChild(entity);
-                        } else {
-                            this.root.addChild(entity);
-                        }
-                    }
-                    break;
-                case pc.LiveLinkMessageType.UPDATE_ASSET:
-                    this._linkUpdateAsset(msg.content.id, msg.content.attribute, msg.content.value);
-                    break;
-
-                case pc.LiveLinkMessageType.UPDATE_ASSETCACHE:
-                    var id;
-                    var asset;
-
-                    // Add new and Update existing assets
-                    for (id in msg.content.assets) {
-                        asset = this.assets.getAssetById(id);
-                        if (!asset) {
-                            this.assets.createAndAddAsset(id, msg.content.assets[id]);
-                        } else {
-                            var data = msg.content.assets[id];
-                            for (var key in data) {
-                                if (data.hasOwnProperty(key)) {
-                                    asset[key] = data[key];
-                                }
-                            }
-                        }
-                    }
-
-                    // Delete removed assets
-                    for (id in msg.content.deleted) {
-                        asset = this.assets.getAssetById(id);
-                        if (asset) {
-                            this.assets.removeAsset(asset);
-                        }
-                    }
-
-                    break;
-
-                case pc.LiveLinkMessageType.UPDATE_PACK_SETTINGS:
-                    this._linkUpdatePackSettings(msg.content.settings);
-                    break;
-            }
-        },
-
-        /**
-         * @function
-         * @name pc.Application#_linkUpdateComponent
-         * @description Update a value on a component,
-         * @param {String} guid GUID for the entity
-         * @param {String} componentName name of the component to update
-         * @param {String} attributeName name of the attribute on the component
-         * @param {Object} value - value to set attribute to
-         */
-        _linkUpdateComponent: function(guid, componentName, attributeName, value) {
-            var entity = this.root.findOne("getGuid", guid);
-            var attribute;
-
-            if (entity) {
-                if(componentName) {
-                    if(entity[componentName]) {
-                        attribute = editor.link.exposed[componentName][attributeName];
-                        if (editor && attribute) {
-                            // Override Type provided
-                            if (attribute.RuntimeType) {
-                                    if (attribute.RuntimeType === pc.Vec3) {
-                                        entity[componentName][attributeName] = new attribute.RuntimeType(value[0], value[1], value[2]);
-                                    } else if (attribute.RuntimeType === pc.Vec4) {
-                                        entity[componentName][attributeName] = new attribute.RuntimeType(value[0], value[1], value[2], value[3]);
-                                    } else if (attribute.RuntimeType === pc.Vec2) {
-                                        entity[componentName][attributeName] = new attribute.RuntimeType(value[0], value[1]);
-                                    } else if (attribute.RuntimeType === pc.Color) {
-                                        if (value.length === 3) {
-                                            entity[componentName][attributeName] = new attribute.RuntimeType(value[0], value[1], value[2]);
-                                        } else {
-                                            entity[componentName][attributeName] = new attribute.RuntimeType(value[0], value[1], value[2], value[3]);
-                                        }
-                                    } else if (attribute.RuntimeType === pc.Curve || attribute.RuntimeType === pc.CurveSet) {
-                                        entity[componentName][attributeName] = new attribute.RuntimeType(value.keys);
-                                        entity[componentName][attributeName].type = value.type;
-                                    } else {
-                                        entity[componentName][attributeName] = new attribute.RuntimeType(value);
-                                    }
-                            } else {
-                                entity[componentName][attributeName] = value;
-                            }
-                        } else {
-                            entity[componentName][attributeName] = value;
-                        }
-
-
-                    } else {
-                        logWARNING(pc.string.format("No component system called '{0}' exists", componentName));
-                    }
-                } else {
-                    // set value on node
-                    entity[attributeName] = value;
-                }
-            }
-        },
-
-        _linkUpdateEntityTransform: function (guid, position, rotation, scale) {
-            var entity = this.root.findByGuid(guid);
-            if(entity) {
-                entity.setLocalPosition(position[0], position[1], position[2]);
-                entity.setLocalEulerAngles(rotation[0], rotation[1], rotation[2]);
-                entity.setLocalScale(scale[0], scale[1], scale[2]);
-
-                // Fire event to notify listeners that the transform has been changed by an external tool
-                entity.fire('livelink:updatetransform', position, rotation, scale);
-            }
-        },
-
-        _linkReparentEntity: function (guid, parentId, index) {
-            var entity = this.root.findByGuid(guid);
-            var parent = this.root.findByGuid(parentId);
-            entity.reparent(parent, index);
-        },
-
-        /**
-         * @function
-         * @name pc.Application#_updateEntity
-         * @description Update an Entity from a set of components, deletes components that are no longer there, adds components that are new.
-         * Note this does not update the data inside the components, just whether or not a component is present.
-         * @param {Object} guid GUID of the entity
-         * @param {Object} components Component object keyed by component name.
-         */
-        _linkUpdateEntity: function (guid, components) {
-            var type;
-            var entity = this.root.findOne("getGuid", guid);
-
-            if(entity) {
-                var order = this.systems.getComponentSystemOrder();
-
-                var i, len = order.length;
-                for(i = 0; i < len; i++) {
-                    type = order[i];
-                    if(components.hasOwnProperty(type) && this.systems.hasOwnProperty(type)) {
-                        if (!entity[type]) {
-                            this.systems[type].addComponent(entity, {});
-                        }
-                    }
-                }
-
-                for(type in this.systems) {
-                    if(type === "gizmo" || type === "pick") {
-                        continue;
-                    }
-
-                    if(this.systems.hasOwnProperty(type)) {
-                        if(!components.hasOwnProperty(type) && entity[type]) {
-                            this.systems[type].removeComponent(entity);
-                        }
-                    }
-                }
-            }
-        },
-
-        _linkUpdateAsset: function (id, attribute, value) {
-            var asset = this.assets.getAssetById(id);
-            if (asset) {
-                asset[attribute] = value;
-            }
-        },
-
-        _linkUpdatePackSettings: function (settings) {
-            var ambient = settings.render.global_ambient;
-            this.scene.ambientLight.set(ambient[0], ambient[1], ambient[2]);
-
-            if (this.systems.rigidbody && typeof Ammo !== 'undefined') {
-                var gravity = settings.physics.gravity;
-                this.systems.rigidbody.setGravity(gravity[0], gravity[1], gravity[2]);
-            }
-
-            this.scene.fog = settings.render.fog;
-            this.scene.fogStart = settings.render.fog_start;
-            this.scene.fogEnd = settings.render.fog_end;
-
-            var fog = settings.render.fog_color;
-            this.scene.fogColor = new pc.Color(fog[0], fog[1], fog[2]);
-            this.scene.fogDensity = settings.render.fog_density;
-
-            this.scene.gammaCorrection = settings.render.gamma_correction;
-            this.scene.toneMapping = settings.render.tonemapping;
-            this.scene.exposure = settings.render.exposure;
-
-            if (settings.render.skybox) {
-                var skybox = this.assets.getAssetById(settings.render.skybox);
-                if (!skybox) {
-                    pc.log.error('Could not initialize scene skybox. Missing cubemap asset ' + settings.render.skybox);
-                } else {
-                    if (!skybox.resource) {
-                        this.assets.load([skybox]).then(function (resources){
-                            this.scene.skybox = resources[0];
-                        }.bind(this), function (error) {
-                            pc.log.error('Could not initialize scene skybox. Missing cubemap asset ' + settings.render.skybox);
-                        });
-                    } else {
-                        this.scene.skybox = skybox.resource;
-                    }
-                }
-            } else {
-                this.scene.skybox = null;
-            }
-        }
-    };
-
-    return {
-        /**
-         * @enum pc.FILLMODE
-         * @name pc.FILLMODE_NONE
-         * @description When resizing the window the size of the canvas will not change.
-         */
-        FILLMODE_NONE: 'NONE',
-        /**
-         * @enum pc.FILLMODE
-         * @name pc.FILLMODE_FILL_WINDOW
-         * @description When resizing the window the size of the canvas will change to fill the window exactly.
-         */
-        FILLMODE_FILL_WINDOW: 'FILL_WINDOW',
-        /**
-         * @enum pc.FILLMODE
-         * @name pc.FILLMODE_KEEP_ASPECT
-         * @description When resizing the window the size of the canvas will change to fill the window as best it can, while maintaining the same aspect ratio.
-         */
-        FILLMODE_KEEP_ASPECT: 'KEEP_ASPECT',
-        /**
-        * @enum pc.RESOLUTION
-        * @name pc.RESOLUTION_AUTO
-        * @description When the canvas is resized the resolution of the canvas will change to match the size of the canvas.
-        */
-        RESOLUTION_AUTO: 'AUTO',
-        /**
-        * @enum pc.RESOLUTION
-        * @name pc.RESOLUTION_FIXED
-        * @description When the canvas is resized the resolution of the canvas will remain at the same value and the output will just be scaled to fit the canvas.
-        */
-        RESOLUTION_FIXED: 'FIXED',
-
-        Application: Application
-    };
-} ());
-
-
-
-
+pc.extend(pc, function () {
+
+    var time;
+
+    /**
+     * @name pc.Application
+     * @class Default application which performs general setup code and initiates the main game loop
+     * @constructor Create a new Application
+     * @param {DOMElement} canvas The canvas element
+     * @param {Object} options
+     * @param {pc.Controller} [options.controller] Generic input controller
+     * @param {pc.Keyboard} [options.keyboard] Keyboard handler for input
+     * @param {pc.Mouse} [options.mouse] Mouse handler for input
+     * @param {Object} [options.libraries] List of URLs to javascript libraries which should be loaded before the application starts or any packs are loaded
+     * @param {Boolean} [options.displayLoader] Display resource loader information during the loading progress. Debug only
+     * @param {pc.common.DepotApi} [options.depot] API interface to the current depot
+     * @param {String} [options.scriptPrefix] Prefix to apply to script urls before loading
+     *
+     * @example
+     * // Create application
+     * var app = new pc.Application(canvas, options);
+     * // Start game loop
+     * app.start()
+     */
+    var Application = function (canvas, options) {
+        options = options || {};
+
+        // Open the log
+        pc.log.open();
+        // Add event support
+        pc.events.attach(this);
+
+        var prefix = "blahblah"; // asset prefix
+
+        this.librariesLoaded = false;
+        this.canvas = canvas;
+        this.fillMode = pc.FILLMODE_KEEP_ASPECT;
+        this.resolutionMode = pc.RESOLUTION_FIXED;
+        this.graphicsDevice = new pc.GraphicsDevice(canvas);
+        this.systems = new pc.ComponentSystemRegistry();
+        this.audioManager = new pc.AudioManager();
+        this.loader = new pc.resources.ResourceLoader();
+
+        this.scene = new pc.Scene();
+        this.root = new pc.fw.Entity(this);
+        this.assets = new pc.asset.AssetRegistry(this.loader, prefix);
+        this.renderer = new pc.ForwardRenderer(this.graphicsDevice);
+
+        this.keyboard = options.keyboard || null;
+        this.mouse = options.mouse || null;
+        this.touch = options.touch || null;
+        this.gamepads = options.gamepads || null;
+
+        this.content = null;
+
+        this._inTools = false;
+        this._link = new pc.LiveLink("application");
+        this._link.addDestinationWindow(window);
+        this._link.listen(this._handleMessage.bind(this));
+
+
+        if( options.cache === false ) {
+            this.loader.cache = false;
+        }
+
+        // Display shows debug loading information. Only really fit for debug display at the moment.
+        if (options.displayLoader) {
+            var loaderdisplay = new pc.resources.ResourceLoaderDisplay(document.body, this.loader);
+        }
+
+
+        if (options.content) {
+            this.content = options.content;
+            // Add the assets from all TOCs to the
+            Object.keys(this.content.toc).forEach(function (key) {
+                this.assets.addGroup(key, this.content.toc[key]);
+            }.bind(this));
+        }
+
+        // Enable new texture bank feature to cache textures
+        var textureCache = new pc.resources.TextureCache(this.loader);
+
+        this.loader.registerHandler(pc.resources.JsonRequest, new pc.resources.JsonResourceHandler());
+        this.loader.registerHandler(pc.resources.TextRequest, new pc.resources.TextResourceHandler());
+        this.loader.registerHandler(pc.resources.ImageRequest, new pc.resources.ImageResourceHandler());
+        this.loader.registerHandler(pc.resources.MaterialRequest, new pc.resources.MaterialResourceHandler(this.graphicsDevice, this.assets));
+        this.loader.registerHandler(pc.resources.TextureRequest, new pc.resources.TextureResourceHandler(this.graphicsDevice, this.assets));
+        this.loader.registerHandler(pc.resources.CubemapRequest, new pc.resources.CubemapResourceHandler(this.graphicsDevice, this.assets));
+        this.loader.registerHandler(pc.resources.ModelRequest, new pc.resources.ModelResourceHandler(this.graphicsDevice, this.assets));
+        this.loader.registerHandler(pc.resources.AnimationRequest, new pc.resources.AnimationResourceHandler());
+        this.loader.registerHandler(pc.resources.PackRequest, new pc.resources.PackResourceHandler(this.app, options.depot));
+        this.loader.registerHandler(pc.resources.AudioRequest, new pc.resources.AudioResourceHandler(this.audioManager));
+        this.loader.registerHandler(pc.resources.ScriptRequest, new pc.resources.ScriptResourceHandler(this, options.scriptPrefix));
+
+        var rigidbodysys = new pc.RigidBodyComponentSystem(this);
+        var collisionsys = new pc.CollisionComponentSystem(this);
+        var ballsocketjointsys = new pc.BallSocketJointComponentSystem(this);
+        var animationsys = new pc.AnimationComponentSystem(this);
+        var modelsys = new pc.ModelComponentSystem(this);
+        var camerasys = new pc.CameraComponentSystem(this);
+        var lightsys = new pc.LightComponentSystem(this);
+        var packsys = new pc.PackComponentSystem(this);
+        var skyboxsys = new pc.SkyboxComponentSystem(this);
+        var scriptsys = new pc.ScriptComponentSystem(this);
+        var picksys = new pc.PickComponentSystem(this);
+        var audiosourcesys = new pc.AudioSourceComponentSystem(this, this.audioManager);
+        var audiolistenersys = new pc.AudioListenerComponentSystem(this, this.audioManager);
+        var particlesystemsys = new pc.ParticleSystemComponentSystem(this);
+        var designersys = new pc.DesignerComponentSystem(this);
+
+        // Load libraries
+        this.on('librariesloaded', this.onLibrariesLoaded, this);
+        if (options.libraries && options.libraries.length) {
+            var requests = options.libraries.map(function (url) {
+                return new pc.resources.ScriptRequest(url);
+            });
+            this.loader.request(requests).then( function (resources) {
+                this.fire('librariesloaded', this);
+                this.librariesLoaded = true;
+            }.bind(this));
+        } else {
+            this.fire('librariesloaded', this);
+            this.librariesLoaded = true;
+        }
+
+        // Depending on browser add the correct visibiltychange event and store the name of the hidden attribute
+        // in this._hiddenAttr.
+        if (document.hidden !== undefined) {
+            this._hiddenAttr = 'hidden';
+            document.addEventListener('visibilitychange', this.onVisibilityChange.bind(this), false);
+        } else if (document.mozHidden !== undefined) {
+            this._hiddenAttr = 'mozHidden';
+            document.addEventListener('mozvisibilitychange', this.onVisibilityChange.bind(this), false);
+        } else if (document.msHidden !== undefined) {
+            this._hiddenAttr = 'msHidden';
+            document.addEventListener('msvisibilitychange', this.onVisibilityChange.bind(this), false);
+        } else if (document.webkitHidden !== undefined) {
+            this._hiddenAttr = 'webkitHidden';
+            document.addEventListener('webkitvisibilitychange', this.onVisibilityChange.bind(this), false);
+        }
+
+        // Store application instance
+        Application._applications[this.canvas.id] = this;
+    };
+
+    Application._applications = {};
+    Application.getApplication = function (id) {
+        return Application._applications[id];
+    };
+
+    Application.prototype = {
+        /**
+        * Load a pack and asset set from a table of contents config
+        * @param {String} name The name of the Table of Contents block to load
+        */
+        loadFromToc: function (name, success, error, progress) {
+            if (!this.content) {
+                error('No content');
+            }
+
+            var toc = this.content.toc[name];
+
+            success = success || function () {};
+            error = error || function () {};
+            progress = progress || function () {};
+
+            var requests = [];
+
+            var guid = toc.packs[0];
+
+            var onLoaded = function (resources) {
+                // load pack
+                this.loader.request(new pc.resources.PackRequest(guid)).then(function (resources) {
+                    var pack = resources[0];
+                    this.root.addChild(pack.hierarchy);
+                    pc.ComponentSystem.initialize(pack.hierarchy);
+                    pc.ComponentSystem.postInitialize(pack.hierarchy);
+
+                    // Initialise pack settings
+                    if (this.systems.rigidbody && typeof Ammo !== 'undefined') {
+                        var gravity = pack.settings.physics.gravity;
+                        this.systems.rigidbody.setGravity(gravity[0], gravity[1], gravity[2]);
+                    }
+
+                    var ambientLight = pack.settings.render.global_ambient;
+                    this.scene.ambientLight = new pc.Color(ambientLight[0], ambientLight[1], ambientLight[2]);
+
+                    this.scene.fog = pack.settings.render.fog;
+                    var fogColor = pack.settings.render.fog_color;
+                    this.scene.fogColor = new pc.Color(fogColor[0], fogColor[1], fogColor[2]);
+                    this.scene.fogStart = pack.settings.render.fog_start;
+                    this.scene.fogEnd = pack.settings.render.fog_end;
+                    this.scene.fogDensity = pack.settings.render.fog_density;
+                    this.scene.gammaCorrection = pack.settings.render.gamma_correction;
+                    this.scene.toneMapping = pack.settings.render.tonemapping;
+                    this.scene.exposure = pack.settings.render.exposure;
+
+                    if (pack.settings.render.skybox) {
+                        var skybox = this.assets.getAssetById(pack.settings.render.skybox);
+                        this.scene.skybox = skybox ? skybox.resource : null;
+                    }
+
+                    success(pack);
+                    this.loader.off('progress', progress);
+                }.bind(this), function (msg) {
+                    error(msg);
+                }).then(null, function (error) {
+                    // Re-throw any exceptions from the script's initialize method to stop them being swallowed by the Promises lib
+                    setTimeout(function () {
+                        throw error;
+                    }, 0);
+                });
+            }.bind(this);
+
+            var load = function () {
+                // Get a list of asset for the first Pack
+                var assets = this.assets.list(guid);
+
+                // start recording loading progress from here
+                this.loader.on('progress', progress);
+
+                if (assets.length) {
+                    this.assets.load(assets).then(function (resources) {
+                        onLoaded(resources);
+                    });
+                } else {
+                    // No assets to load
+                    setTimeout(function () {
+                        onLoaded([]);
+                    }, 0);
+                }
+            }.bind(this);
+
+            if (!this.librariesLoaded) {
+                this.on('librariesloaded', function () {
+                    load();
+                });
+            } else {
+                load();
+            }
+        },
+
+
+        /**
+         * @function
+         * @name pc.Application#start
+         * @description Start the Application updating
+         */
+        start: function () {
+            if (!this.librariesLoaded) {
+                this.on('librariesloaded', function () {
+                    this.tick();
+                }, this);
+            } else {
+                this.tick();
+            }
+        },
+
+        /**
+         * @function
+         * @name pc.Application#update
+         * @description Application specific update method. Override this if you have a custom Application
+         * @param {Number} dt The time delta since the last frame.
+         */
+        update: function (dt) {
+            // Perform ComponentSystem update
+            pc.ComponentSystem.fixedUpdate(1.0 / 60.0, this._inTools);
+            pc.ComponentSystem.update(dt, this._inTools);
+            pc.ComponentSystem.postUpdate(dt, this._inTools);
+
+            // fire update event
+            this.fire("update", dt);
+
+            if (this.controller) {
+                this.controller.update(dt);
+            }
+            if (this.mouse) {
+                this.mouse.update(dt);
+            }
+            if (this.keyboard) {
+                this.keyboard.update(dt);
+            }
+            if (this.gamepads) {
+                this.gamepads.update(dt);
+            }
+        },
+
+        /**
+         * @function
+         * @name pc.Application#render
+         * @description Application specific render method. Override this if you have a custom Application
+         */
+        render: function () {
+            var cameras = this.systems.camera.cameras;
+            var camera = null;
+            var renderer = this.renderer;
+
+            this.root.syncHierarchy();
+
+            // render the scene from each camera
+            for (var i=0,len=cameras.length; i<len; i++) {
+                camera = cameras[i];
+                camera.frameBegin();
+                renderer.render(this.scene, camera.camera);
+                camera.frameEnd();
+            }
+        },
+
+        /**
+         * @function
+         * @name pc.Application#tick
+         * @description Application specific tick method that calls update and render and queues
+         * the next tick. Override this if you have a custom Application.
+         */
+        tick: function () {
+            // Submit a request to queue up a new animation frame immediately
+            window.requestAnimationFrame(this.tick.bind(this));
+
+            var now = (window.performance && window.performance.now) ? performance.now() : Date.now();
+            var dt = (now - (time || now)) / 1000.0;
+
+            time = now;
+
+            dt = pc.math.clamp(dt, 0, 0.1); // Maximum delta is 0.1s or 10 fps.
+
+            this.update(dt);
+            this.render();
+        },
+
+        /**
+        * @function
+        * @name pc.Application#setCanvasFillMode
+        * @description Change the way the canvas fills the window and resizes when the window changes
+        * In KEEP_ASPECT mode, the canvas will grow to fill the window as best it can while maintaining the aspect ratio
+        * In FILL_WINDOW mode, the canvas will simply fill the window, changing aspect ratio
+        * In NONE mode, the canvas will always match the size provided
+        * @param {pc.FillMode} mode The mode to use when setting the size of the canvas
+        * @param {Number} [width] The width of the canvas, only used in NONE mode
+        * @param {Number} [height] The height of the canvase, only used in NONE mode
+        */
+        setCanvasFillMode: function (mode, width, height) {
+            this.fillMode = mode;
+            this.resizeCanvas(width, height);
+        },
+
+        /**
+        * @function
+        * @name pc.Application#setCanvasResolution
+        * @description Change the resolution of the canvas, and set the way it behaves when the window is resized
+        * In AUTO mode, the resolution is change to match the size of the canvas when the canvas resizes
+        * In FIXED mode, the resolution remains until another call to setCanvasResolution()
+        * @param {pc.ResolutionMode} mode The mode to use when setting the resolution
+        * @param {Number} [width] The horizontal resolution, optional in AUTO mode, if not provided canvas clientWidth is used
+        * @param {Number} [height] The vertical resolution, optional in AUTO mode, if not provided canvas clientHeight is used
+        */
+        setCanvasResolution: function (mode, width, height) {
+            this.resolutionMode = mode;
+
+            // In AUTO mode the resolution is the same as the canvas size, unless specified
+            if (mode === pc.RESOLUTION_AUTO && (width === undefined)) {
+                width = this.canvas.clientWidth;
+                height = this.canvas.clientHeight;
+            }
+
+            this.graphicsDevice.resizeCanvas(width, height);
+        },
+
+        /**
+        * @function
+        * @name pc.Application#isFullscreen
+        * @description Returns true if the application is currently running fullscreen
+        * @returns {Boolean} True if the application is running fullscreen
+        */
+        isFullscreen: function () {
+            return !!document.fullscreenElement;
+        },
+
+        /**
+        * @function
+        * @name pc.Application#enableFullscreen
+        * @description Request that the browser enters fullscreen mode. This is not available on all browsers.
+        * Note: Switching to fullscreen can only be initiated by a user action, e.g. in the event hander for a mouse or keyboard input
+        * @param {DOMElement} [element] The element to display in fullscreen, if element is not provided the application canvas is used
+        * @param {Function} [success] Function called if the request for fullscreen was successful
+        * @param {Function} [error] Function called if the request for fullscreen was unsuccessful
+        * @example
+        * var canvas = document.getElementById('application-canvas');
+        * var application = pc.Application.getApplication(canvas.id);
+        * var button = document.getElementById('my-button');
+        * button.addEventListener('click', function () {
+        *     application.enableFullscreen(canvas, function () {
+        *         console.log('fullscreen');
+        *     }, function () {
+        *         console.log('not fullscreen');
+        *     });
+        * }, false);
+        */
+        enableFullscreen: function (element, success, error) {
+            element = element || this.canvas;
+
+            // success callback
+            var s = function () {
+                success();
+                document.removeEventListener('fullscreenchange', s);
+            };
+
+            // error callback
+            var e = function () {
+                error();
+                document.removeEventListener('fullscreenerror', e);
+            };
+
+            if (success) {
+                document.addEventListener('fullscreenchange', s, false);
+            }
+
+            if (error) {
+                document.addEventListener('fullscreenerror', e, false);
+            }
+            element.requestFullscreen(Element.ALLOW_KEYBOARD_INPUT);
+        },
+
+        /**
+        * @function
+        * @name pc.Application#disableFullscreen
+        * @description If application is currently displaying an element as fullscreen, then stop and return to normal.
+        * @param {Function} [success] Function called when transition to normal mode is finished
+        */
+        disableFullscreen: function (success) {
+            // success callback
+            var s = function () {
+                success();
+                document.removeEventListener('fullscreenchange', s);
+            };
+
+            if (success) {
+                document.addEventListener('fullscreenchange', s, false);
+            }
+
+            document.exitFullscreen();
+        },
+
+        /**
+        * @function
+        * @name pc.Application#isHidden
+        * @description Returns true if the window or tab in which the application is running in is not visible to the user.
+        */
+        isHidden: function () {
+            return document[this._hiddenAttr];
+        },
+
+        /**
+        * @private
+        * @function
+        * @name pc.Application#onVisibilityChange
+        * @description Called when the visibility state of the current tab/window changes
+        */
+        onVisibilityChange: function (e) {
+            if (this.isHidden()) {
+                this.audioManager.suspend();
+            } else {
+                this.audioManager.resume();
+            }
+        },
+
+        /**
+        * @function
+        * @name pc.Application#resizeCanvas
+        * @description Resize the canvas in line with the current FillMode
+        * In KEEP_ASPECT mode, the canvas will grow to fill the window as best it can while maintaining the aspect ratio
+        * In FILL_WINDOW mode, the canvas will simply fill the window, changing aspect ratio
+        * In NONE mode, the canvas will always match the size provided
+        * @param {Number} [width] The width of the canvas, only used in NONE mode
+        * @param {Number} [height] The height of the canvas, only used in NONE mode
+        * @returns {Object} A object containing the values calculated to use as width and height
+        */
+        resizeCanvas: function (width, height) {
+            var windowWidth = window.innerWidth;
+            var windowHeight = window.innerHeight;
+
+            if (navigator.isCocoonJS) {
+                width = windowWidth;
+                height = windowHeight;
+
+                var ratio = window.devicePixelRatio;
+                this.graphicsDevice.resizeCanvas(width * ratio, height * ratio);
+            } else {
+                if (this.fillMode === pc.FILLMODE_KEEP_ASPECT) {
+                    var r = this.canvas.width/this.canvas.height;
+                    var winR = windowWidth / windowHeight;
+
+                    if (r > winR) {
+                        width = windowWidth;
+                        height = width / r ;
+                    } else {
+                        height = windowHeight;
+                        width = height * r;
+                    }
+                } else if (this.fillMode === pc.FILLMODE_FILL_WINDOW) {
+                    width = windowWidth;
+                    height = windowHeight;
+                } else {
+                    // FILLMODE_NONE use width and height that are provided
+                }
+
+                this.canvas.style.width = width + 'px';
+                this.canvas.style.height = height + 'px';
+
+                // In AUTO mode the resolution is changed to match the canvas size
+                if (this.resolutionMode === pc.RESOLUTION_AUTO) {
+                    this.setCanvasResolution(pc.RESOLUTION_AUTO);
+                }
+            }
+
+            // return the final values calculated for width and height
+            return {
+                width: width,
+                height: height
+            };
+        },
+
+        /**
+        * @private
+        * @name pc.Application#onLibrariesLoaded
+        * @description Event handler called when all code libraries have been loaded
+        * Code libraries are passed into the constructor of the Application and the application won't start running or load packs until all libraries have
+        * been loaded
+        */
+        onLibrariesLoaded: function () {
+            this.systems.rigidbody.onLibraryLoaded();
+            this.systems.collision.onLibraryLoaded();
+        },
+
+        /**
+         * @function
+         * @name pc.Application#_handleMessage
+         * @description Called when the LiveLink object receives a new message
+         * @param {pc.LiveLiveMessage} msg The received message
+         */
+        _handleMessage: function (msg) {
+            var entity;
+
+            switch(msg.type) {
+                case pc.LiveLinkMessageType.UPDATE_COMPONENT:
+                    this._linkUpdateComponent(msg.content.id, msg.content.component, msg.content.attribute, msg.content.value);
+                    break;
+                case pc.LiveLinkMessageType.UPDATE_ENTITY:
+                    this._linkUpdateEntity(msg.content.id, msg.content.components);
+                    break;
+                case pc.LiveLinkMessageType.UPDATE_ENTITY_TRANSFORM:
+                    this._linkUpdateEntityTransform(msg.content.id, msg.content.position, msg.content.rotation, msg.content.scale);
+                    break;
+                case pc.LiveLinkMessageType.UPDATE_ENTITY_NAME:
+                    entity = this.root.findOne("getGuid", msg.content.id);
+                    entity.setName(msg.content.name);
+                    break;
+                case pc.LiveLinkMessageType.UPDATE_ENTITY_ENABLED:
+                    entity = this.root.findOne("getGuid", msg.content.id);
+                    entity.enabled = msg.content.enabled;
+                    break;
+                case pc.LiveLinkMessageType.REPARENT_ENTITY:
+                    this._linkReparentEntity(msg.content.id, msg.content.newParentId, msg.content.index);
+                    break;
+                case pc.LiveLinkMessageType.CLOSE_ENTITY:
+                    entity = this.root.findOne("getGuid", msg.content.id);
+                    if(entity) {
+                        logDEBUG(pc.string.format("RT: Removed '{0}' from parent {1}", msg.content.id, entity.getParent().getGuid()));
+                        entity.destroy();
+                    }
+                    break;
+                case pc.LiveLinkMessageType.OPEN_PACK:
+                    var pack = this.loader.open(pc.resources.PackRequest, msg.content.pack);
+
+                    // Get the root entity back from the fake pack
+                    var entity = pack.hierarchy;
+                    if (entity.__parent) {
+                        parent = this.root.findByGuid(entity.__parent);
+                        parent.addChild(entity);
+                    } else {
+                        this.root.addChild(entity);
+                    }
+                    break;
+                case pc.LiveLinkMessageType.OPEN_ENTITY:
+                    var parent;
+                    var entities = {};
+                    var guid = null;
+                    if (msg.content.entity) {
+                        // Create a fake little pack to open the entity hierarchy
+                        var pack = {
+                            application_data: {},
+                            hierarchy: msg.content.entity
+                        };
+                        pack = this.loader.open(pc.resources.PackRequest, pack);
+
+                        // Get the root entity back from the fake pack
+                        entity = pack.hierarchy;
+                        if (entity.__parent) {
+                            parent = this.root.findByGuid(entity.__parent);
+                            parent.addChild(entity);
+                        } else {
+                            this.root.addChild(entity);
+                        }
+                    }
+                    break;
+                case pc.LiveLinkMessageType.UPDATE_ASSET:
+                    this._linkUpdateAsset(msg.content.id, msg.content.attribute, msg.content.value);
+                    break;
+
+                case pc.LiveLinkMessageType.UPDATE_ASSETCACHE:
+                    var id;
+                    var asset;
+
+                    // Add new and Update existing assets
+                    for (id in msg.content.assets) {
+                        asset = this.assets.getAssetById(id);
+                        if (!asset) {
+                            this.assets.createAndAddAsset(id, msg.content.assets[id]);
+                        } else {
+                            var data = msg.content.assets[id];
+                            for (var key in data) {
+                                if (data.hasOwnProperty(key)) {
+                                    asset[key] = data[key];
+                                }
+                            }
+                        }
+                    }
+
+                    // Delete removed assets
+                    for (id in msg.content.deleted) {
+                        asset = this.assets.getAssetById(id);
+                        if (asset) {
+                            this.assets.removeAsset(asset);
+                        }
+                    }
+
+                    break;
+
+                case pc.LiveLinkMessageType.UPDATE_PACK_SETTINGS:
+                    this._linkUpdatePackSettings(msg.content.settings);
+                    break;
+            }
+        },
+
+        /**
+         * @function
+         * @name pc.Application#_linkUpdateComponent
+         * @description Update a value on a component,
+         * @param {String} guid GUID for the entity
+         * @param {String} componentName name of the component to update
+         * @param {String} attributeName name of the attribute on the component
+         * @param {Object} value - value to set attribute to
+         */
+        _linkUpdateComponent: function(guid, componentName, attributeName, value) {
+            var entity = this.root.findOne("getGuid", guid);
+            var attribute;
+
+            if (entity) {
+                if(componentName) {
+                    if(entity[componentName]) {
+                        attribute = editor.link.exposed[componentName][attributeName];
+                        if (editor && attribute) {
+                            // Override Type provided
+                            if (attribute.RuntimeType) {
+                                    if (attribute.RuntimeType === pc.Vec3) {
+                                        entity[componentName][attributeName] = new attribute.RuntimeType(value[0], value[1], value[2]);
+                                    } else if (attribute.RuntimeType === pc.Vec4) {
+                                        entity[componentName][attributeName] = new attribute.RuntimeType(value[0], value[1], value[2], value[3]);
+                                    } else if (attribute.RuntimeType === pc.Vec2) {
+                                        entity[componentName][attributeName] = new attribute.RuntimeType(value[0], value[1]);
+                                    } else if (attribute.RuntimeType === pc.Color) {
+                                        if (value.length === 3) {
+                                            entity[componentName][attributeName] = new attribute.RuntimeType(value[0], value[1], value[2]);
+                                        } else {
+                                            entity[componentName][attributeName] = new attribute.RuntimeType(value[0], value[1], value[2], value[3]);
+                                        }
+                                    } else if (attribute.RuntimeType === pc.Curve || attribute.RuntimeType === pc.CurveSet) {
+                                        entity[componentName][attributeName] = new attribute.RuntimeType(value.keys);
+                                        entity[componentName][attributeName].type = value.type;
+                                    } else {
+                                        entity[componentName][attributeName] = new attribute.RuntimeType(value);
+                                    }
+                            } else {
+                                entity[componentName][attributeName] = value;
+                            }
+                        } else {
+                            entity[componentName][attributeName] = value;
+                        }
+
+
+                    } else {
+                        logWARNING(pc.string.format("No component system called '{0}' exists", componentName));
+                    }
+                } else {
+                    // set value on node
+                    entity[attributeName] = value;
+                }
+            }
+        },
+
+        _linkUpdateEntityTransform: function (guid, position, rotation, scale) {
+            var entity = this.root.findByGuid(guid);
+            if(entity) {
+                entity.setLocalPosition(position[0], position[1], position[2]);
+                entity.setLocalEulerAngles(rotation[0], rotation[1], rotation[2]);
+                entity.setLocalScale(scale[0], scale[1], scale[2]);
+
+                // Fire event to notify listeners that the transform has been changed by an external tool
+                entity.fire('livelink:updatetransform', position, rotation, scale);
+            }
+        },
+
+        _linkReparentEntity: function (guid, parentId, index) {
+            var entity = this.root.findByGuid(guid);
+            var parent = this.root.findByGuid(parentId);
+            entity.reparent(parent, index);
+        },
+
+        /**
+         * @function
+         * @name pc.Application#_updateEntity
+         * @description Update an Entity from a set of components, deletes components that are no longer there, adds components that are new.
+         * Note this does not update the data inside the components, just whether or not a component is present.
+         * @param {Object} guid GUID of the entity
+         * @param {Object} components Component object keyed by component name.
+         */
+        _linkUpdateEntity: function (guid, components) {
+            var type;
+            var entity = this.root.findOne("getGuid", guid);
+
+            if(entity) {
+                var order = this.systems.getComponentSystemOrder();
+
+                var i, len = order.length;
+                for(i = 0; i < len; i++) {
+                    type = order[i];
+                    if(components.hasOwnProperty(type) && this.systems.hasOwnProperty(type)) {
+                        if (!entity[type]) {
+                            this.systems[type].addComponent(entity, {});
+                        }
+                    }
+                }
+
+                for(type in this.systems) {
+                    if(type === "gizmo" || type === "pick") {
+                        continue;
+                    }
+
+                    if(this.systems.hasOwnProperty(type)) {
+                        if(!components.hasOwnProperty(type) && entity[type]) {
+                            this.systems[type].removeComponent(entity);
+                        }
+                    }
+                }
+            }
+        },
+
+        _linkUpdateAsset: function (id, attribute, value) {
+            var asset = this.assets.getAssetById(id);
+            if (asset) {
+                asset[attribute] = value;
+            }
+        },
+
+        _linkUpdatePackSettings: function (settings) {
+            var ambient = settings.render.global_ambient;
+            this.scene.ambientLight.set(ambient[0], ambient[1], ambient[2]);
+
+            if (this.systems.rigidbody && typeof Ammo !== 'undefined') {
+                var gravity = settings.physics.gravity;
+                this.systems.rigidbody.setGravity(gravity[0], gravity[1], gravity[2]);
+            }
+
+            this.scene.fog = settings.render.fog;
+            this.scene.fogStart = settings.render.fog_start;
+            this.scene.fogEnd = settings.render.fog_end;
+
+            var fog = settings.render.fog_color;
+            this.scene.fogColor = new pc.Color(fog[0], fog[1], fog[2]);
+            this.scene.fogDensity = settings.render.fog_density;
+
+            this.scene.gammaCorrection = settings.render.gamma_correction;
+            this.scene.toneMapping = settings.render.tonemapping;
+            this.scene.exposure = settings.render.exposure;
+
+            if (settings.render.skybox) {
+                var skybox = this.assets.getAssetById(settings.render.skybox);
+                if (!skybox) {
+                    pc.log.error('Could not initialize scene skybox. Missing cubemap asset ' + settings.render.skybox);
+                } else {
+                    if (!skybox.resource) {
+                        this.assets.load([skybox]).then(function (resources){
+                            this.scene.skybox = resources[0];
+                        }.bind(this), function (error) {
+                            pc.log.error('Could not initialize scene skybox. Missing cubemap asset ' + settings.render.skybox);
+                        });
+                    } else {
+                        this.scene.skybox = skybox.resource;
+                    }
+                }
+            } else {
+                this.scene.skybox = null;
+            }
+        }
+    };
+
+    return {
+        /**
+         * @enum pc.FILLMODE
+         * @name pc.FILLMODE_NONE
+         * @description When resizing the window the size of the canvas will not change.
+         */
+        FILLMODE_NONE: 'NONE',
+        /**
+         * @enum pc.FILLMODE
+         * @name pc.FILLMODE_FILL_WINDOW
+         * @description When resizing the window the size of the canvas will change to fill the window exactly.
+         */
+        FILLMODE_FILL_WINDOW: 'FILL_WINDOW',
+        /**
+         * @enum pc.FILLMODE
+         * @name pc.FILLMODE_KEEP_ASPECT
+         * @description When resizing the window the size of the canvas will change to fill the window as best it can, while maintaining the same aspect ratio.
+         */
+        FILLMODE_KEEP_ASPECT: 'KEEP_ASPECT',
+        /**
+        * @enum pc.RESOLUTION
+        * @name pc.RESOLUTION_AUTO
+        * @description When the canvas is resized the resolution of the canvas will change to match the size of the canvas.
+        */
+        RESOLUTION_AUTO: 'AUTO',
+        /**
+        * @enum pc.RESOLUTION
+        * @name pc.RESOLUTION_FIXED
+        * @description When the canvas is resized the resolution of the canvas will remain at the same value and the output will just be scaled to fit the canvas.
+        */
+        RESOLUTION_FIXED: 'FIXED',
+
+        Application: Application
+    };
+} ());
+
+
+
+