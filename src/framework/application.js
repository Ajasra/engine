Object.assign(pc, function () {
    /**
     * @name pc.Application
     * @class Default application which performs general setup code and initiates the main game loop.
     * @description Create a new Application.
     * @param {Element} canvas The canvas element
     * @param {Object} options
     * @param {pc.Keyboard} [options.keyboard] Keyboard handler for input
     * @param {pc.Mouse} [options.mouse] Mouse handler for input
     * @param {pc.TouchDevice} [options.touch] TouchDevice handler for input
     * @param {pc.GamePads} [options.gamepads] Gamepad handler for input
     * @param {String} [options.scriptPrefix] Prefix to apply to script urls before loading
     * @param {String} [options.assetPrefix] Prefix to apply to asset urls before loading
     * @param {Object} [options.graphicsDeviceOptions] Options object that is passed into the {@link pc.GraphicsDevice} constructor
     *
     * @example
     * // Create application
     * var app = new pc.Application(canvas, options);
     * // Start game loop
     * app.start()
     */

    // PROPERTIES

    /**
     * @name pc.Application#scene
     * @type {pc.Scene}
     * @description The current {@link pc.Scene}
     */

    /**
     * @name pc.Application#timeScale
     * @type {Number}
     * @description Scales the global time delta.
     */

    /**
     * @name pc.Application#maxDeltaTime
     * @type {Number}
     * @description Clamps per-frame delta time to an upper bound. Useful since returning from a tab
     * deactivation can generate huge values for dt, which can adversely affect game state. Defaults
     * to 0.1 (seconds).
     */

    /**
     * @name pc.Application#assets
     * @type {pc.AssetRegistry}
     * @description The assets available to the application.
     */

    /**
     * @name pc.Application#graphicsDevice
     * @type {pc.GraphicsDevice}
     * @description The graphics device used by the application.
     */

    /**
     * @name pc.Application#systems
     * @type {pc.ComponentSystemRegistry}
     * @description The component systems.
     */

    /**
     * @name pc.Application#loader
     * @type {pc.ResourceLoader}
     * @description The resource loader.
     */

    /**
     * @name pc.Application#root
     * @type {pc.Entity}
     * @description The root {@link pc.Entity} of the application.
     */

    /**
     * @name pc.Application#keyboard
     * @type {pc.Keyboard}
     * @description The keyboard device.
     */

    /**
     * @name pc.Application#mouse
     * @type {pc.Mouse}
     * @description The mouse device.
     */

    /**
     * @name pc.Application#touch
     * @type {pc.TouchDevice}
     * @description Used to get touch events input.
     */

    /**
     * @name pc.Application#gamepads
     * @type {pc.GamePads}
     * @description Used to access GamePad input.
     */

    /**
     * @name pc.Application#elementInput
     * @type {pc.ElementInput}
     * @description Used to handle input for {@link pc.ElementComponent}s.
     */

    /**
     * @name pc.Application#scripts
     * @type pc.ScriptRegistry
     * @description The Script Registry of the Application
     */

    /**
     * @name pc.Application#batcher
     * @type pc.BatchManager
     * @description The Batch Manager of the Application
     */

    /**
     * @name pc.Application#autoRender
     * @type Boolean
     * @description When true (the default) the application's render function is called every frame.
     */

    /**
     * @name pc.Application#renderNextFrame
     * @type Boolean
     * @description If {@link pc.Application#autoRender} is false, set `app.renderNextFrame` true to force application to render the scene once next frame.
     * @example
     * // render the scene only while space key is pressed
     * if (this.app.keyboard.isPressed(pc.KEY_SPACE)) {
     *    this.app.renderNextFrame = true;
     * }
     */

<<<<<<< HEAD
    var Counters = function () {
    };

    Counters.prototype.begin = function (e) {
        if (!this[e]) this[e] = { t0: 0, count: 0, total: 0 };
        this[e].t0 = performance.now();
    };

    Counters.prototype.end = function (e) {
        this[e].total += performance.now() - this[e].t0;
        this[e].count++;
        this[e].avg = this[e].total / this[e].count;
    };
=======
     /**
     * @private
     * @name pc.Application#i18n
     * @type {pc.I18n}
     * @description Handles localization
     */
>>>>>>> 6cb22910

    var Application = function (canvas, options) {
        options = options || {};

        // Open the log
        pc.log.open();
        // Add event support
        pc.events.attach(this);

        pc.counters = new pc.Counters();

        // Store application instance
        Application._applications[canvas.id] = this;
        Application._currentApplication = this;

        this._time = 0;
        this.timeScale = 1;
        this.maxDeltaTime = 0.1; // Maximum delta is 0.1s or 10 fps.

        this.frame = 0; // the total number of frames the application has updated since start() was called

        this.autoRender = true;
        this.renderNextFrame = false;

        // enable if you want entity type script attributes
        // to not be re-mapped when an entity is cloned
        this.useLegacyScriptAttributeCloning = pc.script.legacy;

        this._librariesLoaded = false;
        this._fillMode = pc.FILLMODE_KEEP_ASPECT;
        this._resolutionMode = pc.RESOLUTION_FIXED;
        this._allowResize = true;

        // for compatibility
        this.context = this;

        this.graphicsDevice = new pc.GraphicsDevice(canvas, options.graphicsDeviceOptions);
        this.stats = new pc.ApplicationStats(this.graphicsDevice);
        this._audioManager = new pc.SoundManager(options);
        this.loader = new pc.ResourceLoader(this);

        // stores all entities that have been created
        // for this app by guid
        this._entityIndex = {};

        this.scene = new pc.Scene();
        this.root = new pc.Entity(this);
        this.root._enabledInHierarchy = true;
        this._enableList = [];
        this._enableList.size = 0;
        this.assets = new pc.AssetRegistry(this.loader);
        if (options.assetPrefix) this.assets.prefix = options.assetPrefix;
        this.bundles = new pc.BundleRegistry(this.assets);
        // set this to false if you want to run without using bundles
        // We set it to true only if TextDecoder is available because we currently
        // rely on it for untarring.
        this.enableBundles = (typeof TextDecoder !== 'undefined');
        this.scriptsOrder = options.scriptsOrder || [];
        this.scripts = new pc.ScriptRegistry(this);

        this.i18n = new pc.I18n(this);

        this._sceneRegistry = new pc.SceneRegistry(this);

        var self = this;
        this.defaultLayerWorld = new pc.Layer({
            name: "World",
            id: pc.LAYERID_WORLD
        });

        // TODO: perf test
        var i, t0, arr, res, samples = 10000;
        var r, reps = 1;

        for (r = 0; r < reps; r++) {
            // Double ADD
            arr = Array(samples);
            for (i = 0; i < samples; i++) {
                arr[i] = r + 0.1 * i;
            }
            t0 = performance.now();
            for (i = 0; i < samples; i++) {
                arr[i] += i;
            }
            console.log('Double ADD', performance.now() - t0);
        // }

        // for (r = 0; r < reps; r++) {
            // Double MUL
            arr = Array(samples);
            for (i = 0; i < samples; i++) {
                arr[i] = r + 0.1 * i;
            }
            t0 = performance.now();
            for (i = 0; i < samples; i++) {
                arr[i] *= i;
            }
            console.log('Double MUL', performance.now() - t0);
        // }

        // for (r = 0; r < reps; r++) {
            // Vec3 ADD
            arr = Array(samples);
            for (i = 0; i < samples; i++) {
                arr[i] = new pc.Vec3(i, 0.1 * i, r);
            }
            t0 = performance.now();
            for (i = 0; i < samples; i++) {
                arr[i].add(arr[i]);
            }
            console.log('Vec3 ADD', performance.now() - t0);
        // }

        // for (r = 0; r < reps; r++) {
            // Vec3 DOT
            arr = Array(samples);
            for (i = 0; i < samples; i++) {
                arr[i] = new pc.Vec3(i, 0.1 * i, r);
            }
            res = Array(samples);
            t0 = performance.now();
            for (i = 0; i < samples; i++) {
                res[i] = arr[i].dot(arr[i]);
            }
            console.log('Vec3 DOT', performance.now() - t0);
        // }

        // for (r = 0; r < reps; r++) {
            // Vec3 LENSQ
            arr = Array(samples);
            for (i = 0; i < samples; i++) {
                arr[i] = new pc.Vec3(i, 0.1 * i, r);
            }
            res = Array(samples);
            t0 = performance.now();
            for (i = 0; i < samples; i++) {
                res[i] = arr[i].lengthSq();
            }
            console.log('Vec3 LENSQ', performance.now() - t0);
        // }

        // for (r = 0; r < reps; r++) {
            // Vec3 LEN
            arr = Array(samples);
            for (i = 0; i < samples; i++) {
                arr[i] = new pc.Vec3(i, 0.1 * i, r);
            }
            res = Array(samples);
            t0 = performance.now();
            for (i = 0; i < samples; i++) {
                res[i] = arr[i].length();
            }
            console.log('Vec3 LEN', performance.now() - t0);
            console.log(res.reduce(function (acc, it) { return acc + it; }, 0));
        // }

        // for (r = 0; r < reps; r++) {
            // Vec3 SCALE
            arr = Array(samples);
            for (i = 0; i < samples; i++) {
                arr[i] = new pc.Vec3(i, 0.1 * i, r);
            }
            t0 = performance.now();
            for (i = 0; i < samples; i++) {
                arr[i].scale(i);
            }
            console.log('Vec3 SCALE', performance.now() - t0);
        // }

        // for (r = 0; r < reps; r++) {
            // Mat4 MUL2
            arr = Array(samples);
            for (i = 0; i < samples; i++) {
                arr[i] = new pc.Mat4();
                arr[i].setTranslate(i, 0.1 * i, r);
            }
            t0 = performance.now();
            for (i = 0; i < samples; i++) {
                arr[i].mul2(arr[i], arr[i]);
            }
            console.log('Mat4 MUL2', performance.now() - t0);
        // }

        // for (r = 0; r < reps; r++) {
            // Mat4 INV
            arr = Array(samples);
            for (i = 0; i < samples; i++) {
                arr[i] = new pc.Mat4();
                arr[i].setTranslate(i, 0.1 * i, r);
            }
            t0 = performance.now();
            for (i = 0; i < samples; i++) {
                arr[i].invert();
            }
            console.log('Mat4 INV', performance.now() - t0);
        // }

        // for (r = 0; r < reps; r++) {
            // Mat4 TRANS
            arr = Array(samples);
            for (i = 0; i < samples; i++) {
                arr[i] = new pc.Mat4();
                arr[i].setTranslate(i, 0.1 * i, r);
            }
            var point = new pc.Vec3(1, 0, 0.1), t = new pc.Vec3(0, 0, 0);
            t0 = performance.now();
            for (i = 0; i < samples; i++) {
                arr[i].transformVector(point, t);
            }
            console.log('Mat4 TRANS', performance.now() - t0);
        }

        if (this.graphicsDevice.webgl2) {
            // WebGL 2 depth layer just copies existing depth
            this.defaultLayerDepth = new pc.Layer({
                enabled: false,
                name: "Depth",
                id: pc.LAYERID_DEPTH,

                onEnable: function () {
                    if (this.renderTarget) return;
                    var depthBuffer = new pc.Texture(self.graphicsDevice, {
                        format: pc.PIXELFORMAT_DEPTHSTENCIL,
                        width: self.graphicsDevice.width,
                        height: self.graphicsDevice.height
                    });
                    depthBuffer.name = 'rt-depth2';
                    depthBuffer.minFilter = pc.FILTER_NEAREST;
                    depthBuffer.magFilter = pc.FILTER_NEAREST;
                    depthBuffer.addressU = pc.ADDRESS_CLAMP_TO_EDGE;
                    depthBuffer.addressV = pc.ADDRESS_CLAMP_TO_EDGE;
                    this.renderTarget = new pc.RenderTarget({
                        colorBuffer: null,
                        depthBuffer: depthBuffer,
                        autoResolve: false
                    });
                    self.graphicsDevice.scope.resolve("uDepthMap").setValue(depthBuffer);
                },

                onDisable: function () {
                    if (!this.renderTarget) return;
                    this.renderTarget._depthBuffer.destroy();
                    this.renderTarget.destroy();
                    this.renderTarget = null;
                },

                onPreRenderOpaque: function (cameraPass) { // resize depth map if needed
                    var gl = self.graphicsDevice.gl;
                    this.srcFbo = gl.getParameter(gl.FRAMEBUFFER_BINDING);

                    if (!this.renderTarget || (this.renderTarget.width !== self.graphicsDevice.width || this.renderTarget.height !== self.graphicsDevice.height)) {
                        this.onDisable();
                        this.onEnable();
                    }

                    // disable clearing
                    this.oldClear = this.cameras[cameraPass].camera._clearOptions;
                    this.cameras[cameraPass].camera._clearOptions = this.depthClearOptions;
                },

                onPostRenderOpaque: function (cameraPass) { // copy depth
                    if (!this.renderTarget) return;

                    this.cameras[cameraPass].camera._clearOptions = this.oldClear;

                    var gl = self.graphicsDevice.gl;

                    self.graphicsDevice.setRenderTarget(this.renderTarget);
                    self.graphicsDevice.updateBegin();

                    gl.bindFramebuffer(gl.READ_FRAMEBUFFER, this.srcFbo);
                    gl.bindFramebuffer(gl.DRAW_FRAMEBUFFER, this.renderTarget._glFrameBuffer);
                    gl.blitFramebuffer( 0, 0, this.renderTarget.width, this.renderTarget.height,
                                        0, 0, this.renderTarget.width, this.renderTarget.height,
                                        gl.DEPTH_BUFFER_BIT,
                                        gl.NEAREST);
                }

            });
            this.defaultLayerDepth.depthClearOptions = {
                flags: 0
            };
        } else {
            // WebGL 1 depth layer just renders same objects as in World, but with RGBA-encoded depth shader
            this.defaultLayerDepth = new pc.Layer({
                enabled: false,
                name: "Depth",
                id: pc.LAYERID_DEPTH,
                shaderPass: pc.SHADER_DEPTH,

                onEnable: function () {
                    if (this.renderTarget) return;
                    var colorBuffer = new pc.Texture(self.graphicsDevice, {
                        format: pc.PIXELFORMAT_R8_G8_B8_A8,
                        width: self.graphicsDevice.width,
                        height: self.graphicsDevice.height
                    });
                    colorBuffer.name = 'rt-depth1';
                    colorBuffer.minFilter = pc.FILTER_NEAREST;
                    colorBuffer.magFilter = pc.FILTER_NEAREST;
                    colorBuffer.addressU = pc.ADDRESS_CLAMP_TO_EDGE;
                    colorBuffer.addressV = pc.ADDRESS_CLAMP_TO_EDGE;
                    this.renderTarget = new pc.RenderTarget(self.graphicsDevice, colorBuffer, {
                        depth: true,
                        stencil: self.graphicsDevice.supportsStencil
                    });
                    self.graphicsDevice.scope.resolve("uDepthMap").setValue(colorBuffer);
                },

                onDisable: function () {
                    if (!this.renderTarget) return;
                    this.renderTarget._colorBuffer.destroy();
                    this.renderTarget.destroy();
                    this.renderTarget = null;
                },

                onPostCull: function (cameraPass) {
                    // Collect all rendered mesh instances with the same render target as World has, depthWrite == true and prior to this layer to replicate blitFramebuffer on WebGL2
                    var visibleObjects = this.instances.visibleOpaque[cameraPass];
                    var visibleList = visibleObjects.list;
                    var visibleLength = 0;
                    var layers = self.scene.layers.layerList;
                    var subLayerEnabled = self.scene.layers.subLayerEnabled;
                    var isTransparent = self.scene.layers.subLayerList;
                    var rt = self.defaultLayerWorld.renderTarget;
                    var cam = this.cameras[cameraPass];
                    var layer;
                    var j;
                    var layerVisibleList, layerCamId, layerVisibleListLength, drawCall, transparent;
                    for (var i = 0; i < layers.length; i++) {
                        layer = layers[i];
                        if (layer === this) break;
                        if (layer.renderTarget !== rt || !layer.enabled || !subLayerEnabled[i]) continue;
                        layerCamId = layer.cameras.indexOf(cam);
                        if (layerCamId < 0) continue;
                        transparent = isTransparent[i];
                        layerVisibleList = transparent ? layer.instances.visibleTransparent[layerCamId] : layer.instances.visibleOpaque[layerCamId];
                        layerVisibleListLength = layerVisibleList.length;
                        layerVisibleList = layerVisibleList.list;
                        for (j = 0; j < layerVisibleListLength; j++) {
                            drawCall = layerVisibleList[j];
                            if (drawCall.material && drawCall.material.depthWrite && !drawCall._noDepthDrawGl1) {
                                visibleList[visibleLength] = drawCall;
                                visibleLength++;
                            }
                        }
                    }
                    visibleObjects.length = visibleLength;
                },

                onPreRenderOpaque: function (cameraPass) { // resize depth map if needed
                    if (!this.renderTarget || (this.renderTarget.width !== self.graphicsDevice.width || this.renderTarget.height !== self.graphicsDevice.height)) {
                        this.onDisable();
                        this.onEnable();
                    }
                    this.oldClear = this.cameras[cameraPass].camera._clearOptions;
                    this.cameras[cameraPass].camera._clearOptions = this.rgbaDepthClearOptions;
                },

                onDrawCall: function () {
                    self.graphicsDevice.setColorWrite(true, true, true, true);
                },

                onPostRenderOpaque: function (cameraPass) {
                    if (!this.renderTarget) return;
                    this.cameras[cameraPass].camera._clearOptions = this.oldClear;
                }

            });
            this.defaultLayerDepth.rgbaDepthClearOptions = {
                color: [254.0 / 255, 254.0 / 255, 254.0 / 255, 254.0 / 255],
                depth: 1.0,
                flags: pc.CLEARFLAG_COLOR | pc.CLEARFLAG_DEPTH
            };
        }

        this.defaultLayerSkybox = new pc.Layer({
            enabled: false,
            name: "Skybox",
            id: pc.LAYERID_SKYBOX,
            opaqueSortMode: pc.SORTMODE_NONE
        });
        this.defaultLayerUi = new pc.Layer({
            enabled: true,
            name: "UI",
            id: pc.LAYERID_UI,
            transparentSortMode: pc.SORTMODE_MANUAL,
            passThrough: true
        });
        this.defaultLayerImmediate = new pc.Layer({
            enabled: true,
            name: "Immediate",
            id: pc.LAYERID_IMMEDIATE,
            opaqueSortMode: pc.SORTMODE_NONE,
            passThrough: true
        });
        this.defaultLayerComposition = new pc.LayerComposition();

        this.defaultLayerComposition.pushOpaque(this.defaultLayerWorld);
        this.defaultLayerComposition.pushOpaque(this.defaultLayerDepth);
        this.defaultLayerComposition.pushOpaque(this.defaultLayerSkybox);
        this.defaultLayerComposition.pushTransparent(this.defaultLayerWorld);
        this.defaultLayerComposition.pushOpaque(this.defaultLayerImmediate);
        this.defaultLayerComposition.pushTransparent(this.defaultLayerImmediate);
        this.defaultLayerComposition.pushTransparent(this.defaultLayerUi);

        this.scene.layers = this.defaultLayerComposition;

        this._immediateLayer = this.defaultLayerImmediate;

        // Default layers patch
        this.scene.on('set:layers', function (oldComp, newComp) {
            var list = newComp.layerList;
            var layer;
            for (var i = 0; i < list.length; i++) {
                layer = list[i];
                switch (layer.id) {
                    case pc.LAYERID_DEPTH:
                        layer.onEnable = self.defaultLayerDepth.onEnable;
                        layer.onDisable = self.defaultLayerDepth.onDisable;
                        layer.onPreRenderOpaque = self.defaultLayerDepth.onPreRenderOpaque;
                        layer.onPostRenderOpaque = self.defaultLayerDepth.onPostRenderOpaque;
                        layer.depthClearOptions = self.defaultLayerDepth.depthClearOptions;
                        layer.rgbaDepthClearOptions = self.defaultLayerDepth.rgbaDepthClearOptions;
                        layer.shaderPass = self.defaultLayerDepth.shaderPass;
                        layer.onPostCull = self.defaultLayerDepth.onPostCull;
                        layer.onDrawCall = self.defaultLayerDepth.onDrawCall;
                        break;
                    case pc.LAYERID_UI:
                        layer.passThrough = self.defaultLayerUi.passThrough;
                        break;
                    case pc.LAYERID_IMMEDIATE:
                        layer.passThrough = self.defaultLayerImmediate.passThrough;
                        break;
                }
            }
        });

        this.renderer = new pc.ForwardRenderer(this.graphicsDevice);
        this.renderer.scene = this.scene;
        this.lightmapper = new pc.Lightmapper(this.graphicsDevice, this.root, this.scene, this.renderer, this.assets);
        this.once('prerender', this._firstBake, this);
        this.batcher = new pc.BatchManager(this.graphicsDevice, this.root, this.scene);
        this.once('prerender', this._firstBatch, this);

        this.keyboard = options.keyboard || null;
        this.mouse = options.mouse || null;
        this.touch = options.touch || null;
        this.gamepads = options.gamepads || null;
        this.elementInput = options.elementInput || null;
        if (this.elementInput)
            this.elementInput.app = this;

        this.vr = null;
        // you can enable vr here, or in application properties
        if (options.vr) {
            this._onVrChange(options.vr);
        }

        this._inTools = false;

        this._skyboxLast = 0;

        this._scriptPrefix = options.scriptPrefix || '';

        if (this.enableBundles) {
            this.loader.addHandler("bundle", new pc.BundleHandler(this.assets));
        }

        this.loader.addHandler("animation", new pc.AnimationHandler());
        this.loader.addHandler("model", new pc.ModelHandler(this.graphicsDevice, this.scene.defaultMaterial));
        this.loader.addHandler("material", new pc.MaterialHandler(this));
        this.loader.addHandler("texture", new pc.TextureHandler(this.graphicsDevice, this.assets, this.loader));
        this.loader.addHandler("text", new pc.TextHandler());
        this.loader.addHandler("json", new pc.JsonHandler());
        this.loader.addHandler("audio", new pc.AudioHandler(this._audioManager));
        this.loader.addHandler("script", new pc.ScriptHandler(this));
        this.loader.addHandler("scene", new pc.SceneHandler(this));
        this.loader.addHandler("cubemap", new pc.CubemapHandler(this.graphicsDevice, this.assets, this.loader));
        this.loader.addHandler("html", new pc.HtmlHandler());
        this.loader.addHandler("css", new pc.CssHandler());
        this.loader.addHandler("shader", new pc.ShaderHandler());
        this.loader.addHandler("hierarchy", new pc.HierarchyHandler(this));
        this.loader.addHandler("scenesettings", new pc.SceneSettingsHandler(this));
        this.loader.addHandler("folder", new pc.FolderHandler());
        this.loader.addHandler("font", new pc.FontHandler(this.loader));
        this.loader.addHandler("binary", new pc.BinaryHandler());
        this.loader.addHandler("textureatlas", new pc.TextureAtlasHandler(this.loader));
        this.loader.addHandler("sprite", new pc.SpriteHandler(this.assets, this.graphicsDevice));

        this.systems = new pc.ComponentSystemRegistry();
        this.systems.add(new pc.RigidBodyComponentSystem(this));
        this.systems.add(new pc.CollisionComponentSystem(this));
        this.systems.add(new pc.AnimationComponentSystem(this));
        this.systems.add(new pc.ModelComponentSystem(this));
        this.systems.add(new pc.CameraComponentSystem(this));
        this.systems.add(new pc.LightComponentSystem(this));
        if (pc.script.legacy) {
            this.systems.add(new pc.ScriptLegacyComponentSystem(this));
        } else {
            this.systems.add(new pc.ScriptComponentSystem(this));
        }
        this.systems.add(new pc.AudioSourceComponentSystem(this, this._audioManager));
        this.systems.add(new pc.SoundComponentSystem(this, this._audioManager));
        this.systems.add(new pc.AudioListenerComponentSystem(this, this._audioManager));
        this.systems.add(new pc.ParticleSystemComponentSystem(this));
        this.systems.add(new pc.ScreenComponentSystem(this));
        this.systems.add(new pc.ElementComponentSystem(this));
        this.systems.add(new pc.ButtonComponentSystem(this));
        this.systems.add(new pc.ScrollViewComponentSystem(this));
        this.systems.add(new pc.ScrollbarComponentSystem(this));
        this.systems.add(new pc.SpriteComponentSystem(this));
        this.systems.add(new pc.LayoutGroupComponentSystem(this));
        this.systems.add(new pc.LayoutChildComponentSystem(this));
        this.systems.add(new pc.ZoneComponentSystem(this));

        this._visibilityChangeHandler = this.onVisibilityChange.bind(this);

        // Depending on browser add the correct visibiltychange event and store the name of the hidden attribute
        // in this._hiddenAttr.
        if (document.hidden !== undefined) {
            this._hiddenAttr = 'hidden';
            document.addEventListener('visibilitychange', this._visibilityChangeHandler, false);
        } else if (document.mozHidden !== undefined) {
            this._hiddenAttr = 'mozHidden';
            document.addEventListener('mozvisibilitychange', this._visibilityChangeHandler, false);
        } else if (document.msHidden !== undefined) {
            this._hiddenAttr = 'msHidden';
            document.addEventListener('msvisibilitychange', this._visibilityChangeHandler, false);
        } else if (document.webkitHidden !== undefined) {
            this._hiddenAttr = 'webkitHidden';
            document.addEventListener('webkitvisibilitychange', this._visibilityChangeHandler, false);
        }

        // bind tick function to current scope

        /* eslint-disable-next-line no-use-before-define */
        this.tick = makeTick(this); // Circular linting issue as makeTick and Application reference each other
    };

    Application._currentApplication = null;
    Application._applications = {};
    Application.getApplication = function (id) {
        return id ? Application._applications[id] : Application._currentApplication;
    };


    // Mini-object used to measure progress of loading sets
    var Progress = function (length) {
        this.length = length;
        this.count = 0;

        this.inc = function () {
            this.count++;
        };

        this.done = function () {
            return (this.count === this.length);
        };
    };

    Object.assign(Application.prototype, {
        /**
         * @function
         * @name pc.Application#configure
         * @description Load the application configuration file and apply application properties and fill the asset registry
         * @param {String} url The URL of the configuration file to load
         * @param {Function} callback The Function called when the configuration file is loaded and parsed
         */
        configure: function (url, callback) {
            var self = this;
            pc.http.get(url, function (err, response) {
                if (err) {
                    callback(err);
                    return;
                }

                var props = response.application_properties;
                var scenes = response.scenes;
                var assets = response.assets;

                self._parseApplicationProperties(props, function (err) {
                    self._onVrChange(props.vr);
                    self._parseScenes(scenes);
                    self._parseAssets(assets);
                    if (!err) {
                        callback(null);
                    } else {
                        callback(err);
                    }
                });
            });
        },

        /**
         * @function
         * @name pc.Application#preload
         * @description Load all assets in the asset registry that are marked as 'preload'
         * @param {Function} callback Function called when all assets are loaded
         */
        preload: function (callback) {
            var self = this;
            var i, total;

            self.fire("preload:start");

            // get list of assets to preload
            var assets = this.assets.list({
                preload: true
            });

            var _assets = new Progress(assets.length);

            var _done = false;

            // check if all loading is done
            var done = function () {
                // do not proceed if application destroyed
                if (!self.graphicsDevice) {
                    return;
                }

                if (!_done && _assets.done()) {
                    _done = true;
                    self.fire("preload:end");
                    callback();
                }
            };

            // totals loading progress of assets
            total = assets.length;
            var count = function () {
                return _assets.count;
            };

            if (_assets.length) {
                var onAssetLoad = function (asset) {
                    _assets.inc();
                    self.fire('preload:progress', count() / total);

                    if (_assets.done())
                        done();
                };

                var onAssetError = function (err, asset) {
                    _assets.inc();
                    self.fire('preload:progress', count() / total);

                    if (_assets.done())
                        done();
                };

                // for each asset
                for (i = 0; i < assets.length; i++) {
                    if (!assets[i].loaded) {
                        assets[i].once('load', onAssetLoad);
                        assets[i].once('error', onAssetError);

                        this.assets.load(assets[i]);
                    } else {
                        _assets.inc();
                        self.fire("preload:progress", count() / total);

                        if (_assets.done())
                            done();
                    }
                }
            } else {
                done();
            }
        },

        /**
         * @function
         * @name pc.Application#getSceneUrl
         * @description Look up the URL of the scene hierarchy file via the name given to the scene in the editor. Use this to in {@link pc.Application#loadSceneHierarchy}.
         * @param {String} name The name of the scene file given in the Editor
         * @returns {String} The URL of the scene file
         */
        getSceneUrl: function (name) {
            var entry = this._sceneRegistry.find(name);
            if (entry) {
                return entry.url;
            }
            return null;

        },

        /**
         * @function
         * @name pc.Application#loadSceneHierarchy
         * @description Load a scene file, create and initialize the Entity hierarchy
         * and add the hierarchy to the application root Entity.
         * @param {String} url The URL of the scene file. Usually this will be "scene_id.json"
         * @param {Function} callback The function to call after loading, passed (err, entity) where err is null if no errors occurred.
         * @example
         *
         * app.loadSceneHierarchy("1000.json", function (err, entity) {
         *     if (!err) {
         *       var e = app.root.find("My New Entity");
         *     } else {
         *       // error
         *     }
         *   }
         * });
         */
        loadSceneHierarchy: function (url, callback) {
            this._sceneRegistry.loadSceneHierarchy(url, callback);
        },

        /**
         * @function
         * @name pc.Application#loadSceneSettings
         * @description Load a scene file and apply the scene settings to the current scene
         * @param {String} url The URL of the scene file. Usually this will be "scene_id.json"
         * @param {Function} callback The function called after the settings are applied. Passed (err) where err is null if no error occurred.
         * @example
         * app.loadSceneSettings("1000.json", function (err) {
         *     if (!err) {
         *       // success
         *     } else {
         *       // error
         *     }
         *   }
         * });
         */
        loadSceneSettings: function (url, callback) {
            this._sceneRegistry.loadSceneSettings(url, callback);
        },

        loadScene: function (url, callback) {
            this._sceneRegistry.loadScene(url, callback);
        },

        _preloadScripts: function (sceneData, callback) {
            if (!pc.script.legacy) {
                callback();
                return;
            }

            var self = this;

            self.systems.script.preloading = true;

            var scripts = this._getScriptReferences(sceneData);

            var i = 0, l = scripts.length;
            var progress = new Progress(l);
            var scriptUrl;
            var regex = /^http(s)?:\/\//;

            if (l) {
                var onLoad = function (err, ScriptType) {
                    if (err)
                        console.error(err);

                    progress.inc();
                    if (progress.done()) {
                        self.systems.script.preloading = false;
                        callback();
                    }
                };

                for (i = 0; i < l; i++) {
                    scriptUrl = scripts[i];
                    // support absolute URLs (for now)
                    if (!regex.test(scriptUrl.toLowerCase()) && self._scriptPrefix)
                        scriptUrl = pc.path.join(self._scriptPrefix, scripts[i]);

                    this.loader.load(scriptUrl, 'script', onLoad);
                }
            } else {
                self.systems.script.preloading = false;
                callback();
            }
        },

        // set application properties from data file
        _parseApplicationProperties: function (props, callback) {
            var i;
            var len;

            // TODO: remove this temporary block after migrating properties
            if (!props.useDevicePixelRatio)
                props.useDevicePixelRatio = props.use_device_pixel_ratio;
            if (!props.resolutionMode)
                props.resolutionMode = props.resolution_mode;
            if (!props.fillMode)
                props.fillMode = props.fill_mode;
            if (!props.vrPolyfillUrl)
                props.vrPolyfillUrl = props.vr_polyfill_url;

            this._width = props.width;
            this._height = props.height;
            if (props.useDevicePixelRatio) {
                this.graphicsDevice.maxPixelRatio = window.devicePixelRatio;
            }

            this.setCanvasResolution(props.resolutionMode, this._width, this._height);
            this.setCanvasFillMode(props.fillMode, this._width, this._height);

            // if VR is enabled in the project and there is no native VR support
            // load the polyfill
            if (props.vr && props.vrPolyfillUrl) {
                if (!pc.VrManager.isSupported || pc.platform.android) {
                    props.libraries.push(props.vrPolyfillUrl);
                }
            }

            // set up layers
            if (props.layers && props.layerOrder) {
                var composition = new pc.LayerComposition();

                var layers = {};
                for (var key in props.layers) {
                    var data = props.layers[key];
                    data.id = parseInt(key, 10);
                    // depth layer should only be enabled when needed
                    // by incrementing its ref counter
                    data.enabled = data.id !== pc.LAYERID_DEPTH;
                    layers[key] = new pc.Layer(data);
                }

                for (i = 0, len = props.layerOrder.length; i < len; i++) {
                    var sublayer = props.layerOrder[i];
                    var layer = layers[sublayer.layer];
                    if (!layer) continue;

                    if (sublayer.transparent) {
                        composition.pushTransparent(layer);
                    } else {
                        composition.pushOpaque(layer);
                    }

                    composition.subLayerEnabled[i] = sublayer.enabled;
                }

                this.scene.layers = composition;
            }

            // add batch groups
            if (props.batchGroups) {
                for (i = 0, len = props.batchGroups.length; i < len; i++) {
                    var grp = props.batchGroups[i];
                    this.batcher.addGroup(grp.name, grp.dynamic, grp.maxAabbSize, grp.id, grp.layers);
                }

            }

            // set localization assets
            if (props.i18nAssets) {
                this.i18n.assets = props.i18nAssets;
            }

            this._loadLibraries(props.libraries, callback);
        },

        _loadLibraries: function (urls, callback) {
            var len = urls.length;
            var count = len;
            var self = this;

            var regex = /^http(s)?:\/\//;

            if (len) {
                var onLoad = function (err, script) {
                    count--;
                    if (err) {
                        callback(err);
                    } else if (count === 0) {
                        self.onLibrariesLoaded();
                        callback(null);
                    }
                };

                for (var i = 0; i < len; ++i) {
                    var url = urls[i];

                    if (!regex.test(url.toLowerCase()) && self._scriptPrefix)
                        url = pc.path.join(self._scriptPrefix, url);

                    this.loader.load(url, 'script', onLoad);
                }
            } else {
                callback(null);
            }
        },

        // insert scene name/urls into the registry
        _parseScenes: function (scenes) {
            if (!scenes) return;

            for (var i = 0; i < scenes.length; i++) {
                this._sceneRegistry.add(scenes[i].name, scenes[i].url);
            }
        },

        // insert assets into registry
        _parseAssets: function (assets) {
            var i, id;
            var list = [];

            var scriptsIndex = {};
            var bundlesIndex = {};

            if (!pc.script.legacy) {
                // add scripts in order of loading first
                for (i = 0; i < this.scriptsOrder.length; i++) {
                    id = this.scriptsOrder[i];
                    if (!assets[id])
                        continue;

                    scriptsIndex[id] = true;
                    list.push(assets[id]);
                }

                // then add bundles
                if (this.enableBundles) {
                    for (id in assets) {
                        if (assets[id].type === 'bundle') {
                            bundlesIndex[id] = true;
                            list.push(assets[id]);
                        }
                    }
                }

                // then add rest of assets
                for (id in assets) {
                    if (scriptsIndex[id] || bundlesIndex[id])
                        continue;

                    list.push(assets[id]);
                }
            } else {
                if (this.enableBundles) {
                    // add bundles
                    for (id in assets) {
                        if (assets[id].type === 'bundle') {
                            bundlesIndex[id] = true;
                            list.push(assets[id]);
                        }
                    }
                }


                // then add rest of assets
                for (id in assets) {
                    if (bundlesIndex[id])
                        continue;

                    list.push(assets[id]);
                }
            }

            for (i = 0; i < list.length; i++) {
                var data = list[i];
                var asset = new pc.Asset(data.name, data.type, data.file, data.data);
                asset.id = parseInt(data.id, 10);
                asset.preload = data.preload ? data.preload : false;
                // tags
                asset.tags.add(data.tags);
                // registry
                this.assets.add(asset);
            }
        },

        _getScriptReferences: function (scene) {
            var i, key;

            var priorityScripts = [];
            if (scene.settings.priority_scripts) {
                priorityScripts = scene.settings.priority_scripts;
            }

            var _scripts = [];
            var _index = {};

            // first add priority scripts
            for (i = 0; i < priorityScripts.length; i++) {
                _scripts.push(priorityScripts[i]);
                _index[priorityScripts[i]] = true;
            }

            // then iterate hierarchy to get referenced scripts
            var entities = scene.entities;
            for (key in entities) {
                if (!entities[key].components.script) {
                    continue;
                }

                var scripts = entities[key].components.script.scripts;
                for (i = 0; i < scripts.length; i++) {
                    if (_index[scripts[i].url])
                        continue;
                    _scripts.push(scripts[i].url);
                    _index[scripts[i].url] = true;
                }
            }

            return _scripts;
        },

        /**
         * @function
         * @name pc.Application#start
         * @description Start the Application updating
         */
        start: function () {
            this.frame = 0;

            this.fire("start", {
                timestamp: pc.now(),
                target: this
            });

            if (!this._librariesLoaded) {
                this.onLibrariesLoaded();
            }

            pc.ComponentSystem.initialize(this.root);
            this.fire("initialize");

            pc.ComponentSystem.postInitialize(this.root);
            this.fire("postinitialize");

            this.tick();
        },

        /**
         * @function
         * @name pc.Application#update
         * @description Application specific update method. Override this if you have a custom Application
         * @param {Number} dt The time delta since the last frame.
         */
        update: function (dt) {
            this.frame++;

            this.graphicsDevice.updateClientRect();

            if (this.vr) this.vr.poll();

            // #ifdef PROFILER
            this.stats.frame.updateStart = pc.now();
            // #endif

            // Perform ComponentSystem update
            if (pc.script.legacy) {
                pc.counters.begin('upd-com-fixed');
                pc.ComponentSystem.fixedUpdate(1.0 / 60.0, this._inTools);
                pc.counters.end('upd-com-fixed');
            }

            pc.counters.begin('upd-com');
            pc.ComponentSystem.update(dt, this._inTools);
            pc.counters.end('upd-com');

            pc.counters.begin('post-upd-com');
            pc.ComponentSystem.postUpdate(dt, this._inTools);
            pc.counters.end('post-upd-com');

            // fire update event
            pc.counters.begin('upd-fire');
            this.fire("update", dt);
            pc.counters.end('upd-fire');

            pc.counters.begin('controls');
            if (this.controller) {
                this.controller.update(dt);
            }
            if (this.mouse) {
                this.mouse.update(dt);
            }
            if (this.keyboard) {
                this.keyboard.update(dt);
            }
            if (this.gamepads) {
                this.gamepads.update(dt);
            }
            pc.counters.end('controls');

            // #ifdef PROFILER
            this.stats.frame.updateTime = pc.now() - this.stats.frame.updateStart;
            // #endif
        },

        /**
         * @function
         * @name pc.Application#render
         * @description Application specific render method. Override this if you have a custom Application
         */
        render: function () {
            // #ifdef PROFILER
            this.stats.frame.renderStart = pc.now();
            // #endif

            pc.counters.begin('pre-rndr');
            this.fire("prerender");
            pc.counters.end('pre-rndr');

            pc.counters.begin('sync-hierarchy');
            this.root.syncHierarchy();
            pc.counters.end('sync-hierarchy');

            pc.counters.begin('batcher');
            this.batcher.updateAll();
            pc.counters.end('batcher');

            pc._skipRenderCounter = 0;
            pc.counters.begin('render-comp');
            this.renderer.renderComposition(this.scene.layers);
            pc.counters.end('render-comp');

            pc.counters.begin('post-rndr');
            this.fire("postrender");
            pc.counters.end('post-rndr');

            // #ifdef PROFILER
            this.stats.frame.renderTime = pc.now() - this.stats.frame.renderStart;
            // #endif
        },

        _fillFrameStats: function (now, dt, ms) {
            // Timing stats
            var stats = this.stats.frame;
            stats.dt = dt;
            stats.ms = ms;
            if (now > stats._timeToCountFrames) {
                stats.fps = stats._fpsAccum;
                stats._fpsAccum = 0;
                stats._timeToCountFrames = now + 1000;
            } else {
                stats._fpsAccum++;
            }

            // Render stats
            stats.cameras = this.renderer._camerasRendered;
            stats.materials = this.renderer._materialSwitches;
            stats.shaders = this.graphicsDevice._shaderSwitchesPerFrame;
            stats.shadowMapUpdates = this.renderer._shadowMapUpdates;
            stats.shadowMapTime = this.renderer._shadowMapTime;
            stats.depthMapTime = this.renderer._depthMapTime;
            stats.forwardTime = this.renderer._forwardTime;
            var prims = this.graphicsDevice._primsPerFrame;
            stats.triangles = prims[pc.PRIMITIVE_TRIANGLES] / 3 +
                Math.max(prims[pc.PRIMITIVE_TRISTRIP] - 2, 0) +
                Math.max(prims[pc.PRIMITIVE_TRIFAN] - 2, 0);
            stats.cullTime = this.renderer._cullTime;
            stats.sortTime = this.renderer._sortTime;
            stats.skinTime = this.renderer._skinTime;
            stats.morphTime = this.renderer._morphTime;
            stats.instancingTime = this.renderer._instancingTime;
            stats.otherPrimitives = 0;
            for (var i = 0; i < prims.length; i++) {
                if (i < pc.PRIMITIVE_TRIANGLES) {
                    stats.otherPrimitives += prims[i];
                }
                prims[i] = 0;
            }
            this.renderer._camerasRendered = 0;
            this.renderer._materialSwitches = 0;
            this.renderer._shadowMapUpdates = 0;
            this.graphicsDevice._shaderSwitchesPerFrame = 0;
            this.renderer._cullTime = 0;
            this.renderer._sortTime = 0;
            this.renderer._skinTime = 0;
            this.renderer._morphTime = 0;
            this.renderer._instancingTime = 0;
            this.renderer._shadowMapTime = 0;
            this.renderer._depthMapTime = 0;
            this.renderer._forwardTime = 0;

            // Draw call stats
            stats = this.stats.drawCalls;
            stats.forward = this.renderer._forwardDrawCalls;
            stats.culled = this.renderer._numDrawCallsCulled;
            stats.depth = 0;
            stats.shadow = this.renderer._shadowDrawCalls;
            stats.skinned = this.renderer._skinDrawCalls;
            stats.immediate = 0;
            stats.instanced = 0;
            stats.removedByInstancing = 0;
            stats.total = this.graphicsDevice._drawCallsPerFrame;
            stats.misc = stats.total - (stats.forward + stats.shadow);
            this.renderer._depthDrawCalls = 0;
            this.renderer._shadowDrawCalls = 0;
            this.renderer._forwardDrawCalls = 0;
            this.renderer._numDrawCallsCulled = 0;
            this.renderer._skinDrawCalls = 0;
            this.renderer._immediateRendered = 0;
            this.renderer._instancedDrawCalls = 0;
            this.renderer._removedByInstancing = 0;
            this.graphicsDevice._drawCallsPerFrame = 0;

            this.stats.misc.renderTargetCreationTime = this.graphicsDevice.renderTargetCreationTime;

            stats = this.stats.particles;
            stats.updatesPerFrame = stats._updatesPerFrame;
            stats.frameTime = stats._frameTime;
            stats._updatesPerFrame = 0;
            stats._frameTime = 0;
        },

        /**
         * @function
         * @name pc.Application#setCanvasFillMode
         * @description Controls how the canvas fills the window and resizes when the window changes.
         * @param {String} mode The mode to use when setting the size of the canvas. Can be:
         * <ul>
         *     <li>pc.FILLMODE_NONE: the canvas will always match the size provided.</li>
         *     <li>pc.FILLMODE_FILL_WINDOW: the canvas will simply fill the window, changing aspect ratio.</li>
         *     <li>pc.FILLMODE_KEEP_ASPECT: the canvas will grow to fill the window as best it can while maintaining the aspect ratio.</li>
         * </ul>
         * @param {Number} [width] The width of the canvas (only used when mode is pc.FILLMODE_NONE).
         * @param {Number} [height] The height of the canvas (only used when mode is pc.FILLMODE_NONE).
         */
        setCanvasFillMode: function (mode, width, height) {
            this._fillMode = mode;
            this.resizeCanvas(width, height);
        },

        /**
         * @function
         * @name pc.Application#setCanvasResolution
         * @description Change the resolution of the canvas, and set the way it behaves when the window is resized
         * @param {String} mode The mode to use when setting the resolution. Can be:
         * <ul>
         *     <li>pc.RESOLUTION_AUTO: if width and height are not provided, canvas will be resized to match canvas client size.</li>
         *     <li>pc.RESOLUTION_FIXED: resolution of canvas will be fixed.</li>
         * </ul>
         * @param {Number} [width] The horizontal resolution, optional in AUTO mode, if not provided canvas clientWidth is used
         * @param {Number} [height] The vertical resolution, optional in AUTO mode, if not provided canvas clientHeight is used
         */
        setCanvasResolution: function (mode, width, height) {
            this._resolutionMode = mode;

            // In AUTO mode the resolution is the same as the canvas size, unless specified
            if (mode === pc.RESOLUTION_AUTO && (width === undefined)) {
                width = this.graphicsDevice.canvas.clientWidth;
                height = this.graphicsDevice.canvas.clientHeight;
            }

            this.graphicsDevice.resizeCanvas(width, height);
        },

        /**
         * @function
         * @name pc.Application#isFullscreen
         * @description Returns true if the application is currently running fullscreen
         * @returns {Boolean} True if the application is running fullscreen
         */
        isFullscreen: function () {
            return !!document.fullscreenElement;
        },

        /**
         * @function
         * @name pc.Application#enableFullscreen
         * @description Request that the browser enters fullscreen mode. This is not available on all browsers.
         * Note: Switching to fullscreen can only be initiated by a user action, e.g. in the event hander for a mouse or keyboard input
         * @param {Element} [element] The element to display in fullscreen, if element is not provided the application canvas is used
         * @param {Function} [success] Function called if the request for fullscreen was successful
         * @param {Function} [error] Function called if the request for fullscreen was unsuccessful
         * @example
         * var button = document.getElementById('my-button');
         * button.addEventListener('click', function () {
         *     app.enableFullscreen(canvas, function () {
         *         console.log('Now fullscreen');
         *     }, function () {
         *         console.log('Something went wrong!');
         *     });
         * }, false);
         */
        enableFullscreen: function (element, success, error) {
            element = element || this.graphicsDevice.canvas;

            // success callback
            var s = function () {
                success();
                document.removeEventListener('fullscreenchange', s);
            };

            // error callback
            var e = function () {
                error();
                document.removeEventListener('fullscreenerror', e);
            };

            if (success) {
                document.addEventListener('fullscreenchange', s, false);
            }

            if (error) {
                document.addEventListener('fullscreenerror', e, false);
            }

            if (element.requestFullscreen) {
                element.requestFullscreen(Element.ALLOW_KEYBOARD_INPUT);
            } else {
                error();
            }

        },

        /**
         * @function
         * @name pc.Application#disableFullscreen
         * @description If application is currently displaying an element as fullscreen, then stop and return to normal.
         * @param {Function} [success] Function called when transition to normal mode is finished
         */
        disableFullscreen: function (success) {
            // success callback
            var s = function () {
                success();
                document.removeEventListener('fullscreenchange', s);
            };

            if (success) {
                document.addEventListener('fullscreenchange', s, false);
            }

            document.exitFullscreen();
        },

        /**
         * @function
         * @name pc.Application#isHidden
         * @description Queries the visibility of the window or tab in which the application is running.
         * @returns {Boolean} True if the application is not visible and false otherwise.
         */
        isHidden: function () {
            return document[this._hiddenAttr];
        },

        /**
         * @private
         * @function
         * @name pc.Application#onVisibilityChange
         * @description Called when the visibility state of the current tab/window changes
         */
        onVisibilityChange: function () {
            if (this.isHidden()) {
                this._audioManager.suspend();
            } else {
                this._audioManager.resume();
            }
        },

        /**
         * @function
         * @name pc.Application#resizeCanvas
         * @description Resize the canvas in line with the current FillMode
         * In KEEP_ASPECT mode, the canvas will grow to fill the window as best it can while maintaining the aspect ratio
         * In FILL_WINDOW mode, the canvas will simply fill the window, changing aspect ratio
         * In NONE mode, the canvas will always match the size provided
         * @param {Number} [width] The width of the canvas, only used in NONE mode
         * @param {Number} [height] The height of the canvas, only used in NONE mode
         * @returns {Object} A object containing the values calculated to use as width and height
         */
        resizeCanvas: function (width, height) {
            if (!this._allowResize) return; // prevent resizing (e.g. if presenting in VR HMD)

            var windowWidth = window.innerWidth;
            var windowHeight = window.innerHeight;

            if (navigator.isCocoonJS) {
                width = windowWidth;
                height = windowHeight;

                this.graphicsDevice.resizeCanvas(width, height);
            } else {
                if (this._fillMode === pc.FILLMODE_KEEP_ASPECT) {
                    var r = this.graphicsDevice.canvas.width / this.graphicsDevice.canvas.height;
                    var winR = windowWidth / windowHeight;

                    if (r > winR) {
                        width = windowWidth;
                        height = width / r;
                    } else {
                        height = windowHeight;
                        width = height * r;
                    }
                } else if (this._fillMode === pc.FILLMODE_FILL_WINDOW) {
                    width = windowWidth;
                    height = windowHeight;
                } else {
                    // FILLMODE_NONE use width and height that are provided
                }

                this.graphicsDevice.canvas.style.width = width + 'px';
                this.graphicsDevice.canvas.style.height = height + 'px';

                // In AUTO mode the resolution is changed to match the canvas size
                if (this._resolutionMode === pc.RESOLUTION_AUTO) {
                    this.setCanvasResolution(pc.RESOLUTION_AUTO);
                }
            }

            // return the final values calculated for width and height
            return {
                width: width,
                height: height
            };
        },

        /**
         * @private
         * @name pc.Application#onLibrariesLoaded
         * @description Event handler called when all code libraries have been loaded
         * Code libraries are passed into the constructor of the Application and the application won't start running or load packs until all libraries have
         * been loaded
         */
        onLibrariesLoaded: function () {
            this._librariesLoaded = true;
            this.systems.rigidbody.onLibraryLoaded();
            this.systems.collision.onLibraryLoaded();
        },

        applySceneSettings: function (settings) {
            var asset;

            if (this.systems.rigidbody && typeof Ammo !== 'undefined') {
                var gravity = settings.physics.gravity;
                this.systems.rigidbody.setGravity(gravity[0], gravity[1], gravity[2]);
            }

            this.scene.applySettings(settings);

            if (settings.render.hasOwnProperty('skybox')) {
                if (settings.render.skybox) {
                    asset = this.assets.get(settings.render.skybox);

                    if (asset) {
                        this.setSkybox(asset);
                    } else {
                        this.assets.once('add:' + settings.render.skybox, this.setSkybox, this);
                    }
                } else {
                    this.setSkybox(null);
                }
            }
        },

        /**
         * @function
         * @name pc.Application#setSkybox
         * @description Sets the skybox asset to current scene, and subscribes to asset load/change events
         * @param {pc.Asset} asset Asset of type `skybox` to be set to, or null to remove skybox
         */
        setSkybox: function (asset) {
            if (asset) {
                if (this._skyboxLast === asset.id) {
                    if (this.scene.skyboxMip === 0 && !asset.loadFaces) {
                        this._skyboxLoad(asset);
                    } else {
                        this._onSkyboxChange(asset);
                    }
                    return;
                }

                if (this._skyboxLast) {
                    this.assets.off('add:' + this._skyboxLast, this.setSkybox, this);
                    this.assets.off('load:' + this._skyboxLast, this._onSkyboxChange, this);
                    this.assets.off('remove:' + this._skyboxLast, this._skyboxRemove, this);
                }

                this._skyboxLast = asset.id;

                this.assets.on('load:' + asset.id, this._onSkyboxChange, this);
                this.assets.once('remove:' + asset.id, this._skyboxRemove, this);

                if (asset.resource)
                    this.scene.setSkybox(asset.resources);

                this._skyboxLoad(asset);
            } else {
                if (!this._skyboxLast)
                    return;

                this._skyboxRemove({
                    id: this._skyboxLast
                });
            }
        },

        _onVrChange: function (enabled) {
            if (enabled) {
                if (!this.vr) {
                    this.vr = new pc.VrManager(this);
                }
            } else {
                if (this.vr) {
                    this.vr.destroy();
                    this.vr = null;
                }
            }
        },

        _onSkyboxChange: function (asset) {
            this.scene.setSkybox(asset.resources);
        },

        _skyboxLoad: function (asset) {
            if (this.scene.skyboxMip === 0)
                asset.loadFaces = true;

            this.assets.load(asset);

            this._onSkyboxChange(asset);
        },

        _skyboxRemove: function (asset) {
            if (!this._skyboxLast)
                return;

            this.assets.off('add:' + asset.id, this.setSkybox, this);
            this.assets.off('load:' + asset.id, this._onSkyboxChange, this);
            this.assets.off('remove:' + asset.id, this._skyboxRemove, this);
            this.scene.setSkybox(null);
            this._skyboxLast = null;
        },

        _firstBake: function () {
            this.lightmapper.bake(null, this.scene.lightmapMode);
        },

        _firstBatch: function () {
            if (this.scene._needsStaticPrepare) {
                this.renderer.prepareStaticMeshes(this.graphicsDevice, this.scene);
                this.scene._needsStaticPrepare = false;
            }
            this.batcher.generate();
        },

        /**
         * @function
         * @name pc.Application#destroy
         * @description Destroys application and removes all event listeners.
         */
        destroy: function () {
            var i, l;
            var canvasId = this.graphicsDevice.canvas.id;

            this.off('librariesloaded');
            document.removeEventListener('visibilitychange', this._visibilityChangeHandler, false);
            document.removeEventListener('mozvisibilitychange', this._visibilityChangeHandler, false);
            document.removeEventListener('msvisibilitychange', this._visibilityChangeHandler, false);
            document.removeEventListener('webkitvisibilitychange', this._visibilityChangeHandler, false);
            this._visibilityChangeHandler = null;
            this.onVisibilityChange = null;

            this.root.destroy();
            this.root = null;

            if (this.mouse) {
                this.mouse.off();
                this.mouse.detach();
                this.mouse = null;
            }

            if (this.keyboard) {
                this.keyboard.off();
                this.keyboard.detach();
                this.keyboard = null;
            }

            if (this.touch) {
                this.touch.off();
                this.touch.detach();
                this.touch = null;
            }

            if (this.elementInput) {
                this.elementInput.detach();
                this.elementInput = null;
            }

            if (this.controller) {
                this.controller = null;
            }

            var systems = this.systems.list;
            for (i = 0, l = systems.length; i < l; i++) {
                systems[i].destroy();
            }

            pc.ComponentSystem.destroy();

            // destroy all texture resources
            var assets = this.assets.list();
            for (i = 0; i < assets.length; i++) {
                assets[i].unload();
                assets[i].off();
            }
            this.assets.off();


            // destroy bundle registry
            this.bundles.destroy();
            this.bundles = null;

            this.i18n.destroy();
            this.i18n = null;

            for (var key in this.loader.getHandler('script')._cache) {
                var element = this.loader.getHandler('script')._cache[key];
                var parent = element.parentNode;
                if (parent) parent.removeChild(element);
            }
            this.loader.getHandler('script')._cache = {};

            this.loader.destroy();
            this.loader = null;

            this.scene.destroy();
            this.scene = null;

            this.systems = [];
            this.context = null;

            // script registry
            this.scripts.destroy();
            this.scripts = null;

            this._sceneRegistry.destroy();
            this._sceneRegistry = null;

            this.lightmapper.destroy();
            this.lightmapper = null;

            this.batcher.destroyManager();
            this.batcher = null;

            this._entityIndex = {};

            this.defaultLayerDepth.onPreRenderOpaque = null;
            this.defaultLayerDepth.onPostRenderOpaque = null;
            this.defaultLayerDepth.onDisable = null;
            this.defaultLayerDepth.onEnable = null;
            this.defaultLayerDepth = null;
            this.defaultLayerWorld = null;

            pc.destroyPostEffectQuad();

            this.graphicsDevice.destroy();
            this.graphicsDevice = null;

            this.renderer = null;
            this.tick = null;

            this.off(); // remove all events

            if (this._audioManager) {
                this._audioManager.destroy();
                this._audioManager = null;
            }

            pc.http = new pc.Http();
            pc.script.app = null;
            // remove default particle texture
            pc.ParticleEmitter.DEFAULT_PARAM_TEXTURE = null;

            Application._applications[canvasId] = null;

            if (Application._currentApplication === this) {
                Application._currentApplication = null;
            }
        }
    });

    // static data
    var _frameEndData = {};

    // create tick function to be wrapped in closure
    var makeTick = function (_app) {
        var app = _app;
        return function (timestamp) {
            if (!app.graphicsDevice) {
                return;
            }

            pc.counters.begin('tick');

            Application._currentApplication = app;

            // have current application pointer in pc
            pc.app = app;

            var now = timestamp || pc.now();
            var ms = now - (app._time || now);
            var dt = ms / 1000.0;
            dt = pc.math.clamp(dt, 0, app.maxDeltaTime);
            dt *= app.timeScale;

            app._time = now;

            // Submit a request to queue up a new animation frame immediately
            if (app.vr && app.vr.display) {
                app.vr.display.requestAnimationFrame(app.tick);
            } else {
                window.requestAnimationFrame(app.tick);
            }

            if (app.graphicsDevice.contextLost) {
                return;
            }

            // #ifdef PROFILER
            app._fillFrameStats(now, dt, ms);
            // #endif

            pc.counters.begin('update');
            app.update(dt);
            pc.counters.end('update');

            if (app.autoRender || app.renderNextFrame) {
                pc.counters.begin('render');
                app.render();
                pc.counters.end('render');
                app.renderNextFrame = false;
            }

            // set event data
            _frameEndData.timestamp = pc.now();
            _frameEndData.target = app;

            pc.counters.begin('frameend');
            app.fire("frameend", _frameEndData);
            app.fire("frameEnd", _frameEndData);// deprecated old event, remove when editor updated
            pc.counters.end('frameend');

            if (app.vr && app.vr.display && app.vr.display.presenting) {
                app.vr.display.submitFrame();
            }
            pc.counters.end('tick');
        };
    };

    return {
        /**
         * @enum pc.FILLMODE
         * @name pc.FILLMODE_NONE
         * @description When resizing the window the size of the canvas will not change.
         */
        FILLMODE_NONE: 'NONE',
        /**
         * @enum pc.FILLMODE
         * @name pc.FILLMODE_FILL_WINDOW
         * @description When resizing the window the size of the canvas will change to fill the window exactly.
         */
        FILLMODE_FILL_WINDOW: 'FILL_WINDOW',
        /**
         * @enum pc.FILLMODE
         * @name pc.FILLMODE_KEEP_ASPECT
         * @description When resizing the window the size of the canvas will change to fill the window as best it can, while maintaining the same aspect ratio.
         */
        FILLMODE_KEEP_ASPECT: 'KEEP_ASPECT',
        /**
         * @enum pc.RESOLUTION
         * @name pc.RESOLUTION_AUTO
         * @description When the canvas is resized the resolution of the canvas will change to match the size of the canvas.
         */
        RESOLUTION_AUTO: 'AUTO',
        /**
         * @enum pc.RESOLUTION
         * @name pc.RESOLUTION_FIXED
         * @description When the canvas is resized the resolution of the canvas will remain at the same value and the output will just be scaled to fit the canvas.
         */
        RESOLUTION_FIXED: 'FIXED',

        Application: Application,
        Counters: Counters
    };
}());<|MERGE_RESOLUTION|>--- conflicted
+++ resolved
@@ -131,7 +131,6 @@
      * }
      */
 
-<<<<<<< HEAD
     var Counters = function () {
     };
 
@@ -145,14 +144,12 @@
         this[e].count++;
         this[e].avg = this[e].total / this[e].count;
     };
-=======
      /**
      * @private
      * @name pc.Application#i18n
      * @type {pc.I18n}
      * @description Handles localization
      */
->>>>>>> 6cb22910
 
     var Application = function (canvas, options) {
         options = options || {};
@@ -225,7 +222,7 @@
 
         // TODO: perf test
         var i, t0, arr, res, samples = 10000;
-        var r, reps = 1;
+        var r, reps = 0;
 
         for (r = 0; r < reps; r++) {
             // Double ADD
