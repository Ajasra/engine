--- conflicted
+++ resolved
@@ -156,11 +156,6 @@
         this.fixedTimeStep = 1/60;
 
         this.on('remove', this.onRemove, this);
-<<<<<<< HEAD
-
-
-=======
->>>>>>> 75c9c819
     };
     RigidBodyComponentSystem = pc.inherits(RigidBodyComponentSystem, pc.ComponentSystem);
 
