--- conflicted
+++ resolved
@@ -32,30 +32,21 @@
 
     this.on('beforeremove', this.onBeforeRemove, this);
     this.on('animationUpdate', this.onAnimationUpdate, this);
+}
 
-<<<<<<< HEAD
-    Object.assign(AnimComponentSystem.prototype, {
-        initializeComponentData: function (component, data, properties) {
-            properties = ['activate', 'enabled', 'speed', 'playing', 'stateGraphAsset'];
-            pc.ComponentSystem.prototype.initializeComponentData.call(this, component, data, properties);
-            if (data.animationAssets) {
-                component.data.animationAssets = Object.assign(component.data.animationAssets, data.animationAssets);
-                component.loadAnimationAssets();
-            }
-        },
-=======
-    ComponentSystem.bind('animationUpdate', this.onAnimationUpdate, this);
-}
 AnimComponentSystem.prototype = Object.create(ComponentSystem.prototype);
 AnimComponentSystem.prototype.constructor = AnimComponentSystem;
->>>>>>> e1405928
 
 Component._buildAccessors(AnimComponent.prototype, _schema);
 
 Object.assign(AnimComponentSystem.prototype, {
     initializeComponentData: function (component, data, properties) {
-        properties = ['activate', 'enabled', 'speed', 'playing'];
+        properties = ['activate', 'enabled', 'speed', 'playing', 'stateGraphAsset'];
         ComponentSystem.prototype.initializeComponentData.call(this, component, data, properties);
+        if (data.animationAssets) {
+            component.data.animationAssets = Object.assign(component.data.animationAssets, data.animationAssets);
+            component.loadAnimationAssets();
+        }
     },
 
     onAnimationUpdate: function (dt) {
