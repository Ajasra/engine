import { AnimTarget, DefaultAnimBinder } from '../../../anim/anim.js';

import { Color } from '../../../core/color.js';

import { Quat } from '../../../math/quat.js';
import { Vec2 } from '../../../math/vec2.js';
import { Vec3 } from '../../../math/vec3.js';
import { Vec4 } from '../../../math/vec4.js';

import { AnimPropertyLocator } from './property-locator.js';

function AnimComponentBinder(animComponent, graph) {
    this.animComponent = animComponent;

    if (graph) {
        DefaultAnimBinder.call(this, graph);
    } else {
        this.propertyLocator = new AnimPropertyLocator();
    }
}
AnimComponentBinder.prototype = Object.create(DefaultAnimBinder.prototype);
AnimComponentBinder.prototype.constructor = AnimComponentBinder;

Object.assign(AnimComponentBinder.prototype, {
    resolve: function (path) {
        var pathSections = this.propertyLocator.decode(path);

        var entityHierarchy = pathSections[0];
        var component = pathSections[1];
        var propertyHierarchy = pathSections[2];

        var entity = this._getEntityFromHierarchy(entityHierarchy);

        if (!entity)
            return null;

        var propertyComponent;

        switch (component) {
            case 'entity':
                propertyComponent = entity;
                break;
            case 'graph':
                propertyComponent = this.nodes[entityHierarchy[0]].node;
                break;
            default:
                propertyComponent = entity.findComponent(component);
                if (!propertyComponent)
                    return null;
        }

        return this._createAnimTargetForProperty(propertyComponent, propertyHierarchy);
    },

<<<<<<< HEAD
            if (!entity)
                return null;

            var propertyComponent;

            switch (component) {
                case 'entity':
                    propertyComponent = entity;
                    break;
                case 'graph':
                    if (!this.nodes[entityHierarchy[0]]) {
                        return null;
                    }
                    propertyComponent = this.nodes[entityHierarchy[0]].node;
                    break;
                default:
                    propertyComponent = entity.findComponent(component);
                    if (!propertyComponent)
                        return null;
=======
    update: function (deltaTime) {
        // flag active nodes as dirty
        var activeNodes = this.activeNodes;
        if (activeNodes) {
            for (var i = 0; i < activeNodes.length; ++i) {
                activeNodes[i]._dirtifyLocal();
>>>>>>> 6f693834
            }
        }
    },

    _getEntityFromHierarchy: function (entityHierarchy) {
        if (!this.animComponent.entity.name === entityHierarchy[0]) {
            return null;
        }

        var currEntity = this.animComponent.entity;

        if (entityHierarchy.length === 1) {
            return currEntity;
        }
        return currEntity._parent.findByPath(entityHierarchy.join('/'));
    },

    _floatSetter: function (propertyComponent, propertyHierarchy) {
        var setter = function (values) {
            this._setProperty(propertyComponent, propertyHierarchy, values[0]);
        };
        return setter.bind(this);
    },
    _booleanSetter: function (propertyComponent, propertyHierarchy) {
        var setter = function (values) {
            this._setProperty(propertyComponent, propertyHierarchy, !!values[0]);
        };
        return setter.bind(this);
    },
    _colorSetter: function (propertyComponent, propertyHierarchy) {
        var colorKeys = ['r', 'g', 'b', 'a'];
        var setter = function (values) {
            for (var i = 0; i < values.length; i++) {
                this._setProperty(propertyComponent, propertyHierarchy.concat(colorKeys[i]), values[i]);
            }
        };
        return setter.bind(this);
    },
    _vecSetter: function (propertyComponent, propertyHierarchy) {
        var vectorKeys = ['x', 'y', 'z', 'w'];
        var setter = function (values) {
            for (var i = 0; i < values.length; i++) {
                this._setProperty(propertyComponent, propertyHierarchy.concat(vectorKeys[i]), values[i]);
            }
        };
        return setter.bind(this);
    },

    _getProperty: function (propertyComponent, propertyHierarchy) {
        if (propertyHierarchy.length === 1) {
            return propertyComponent[propertyHierarchy[0]];
        }
        var propertyObject = propertyComponent[propertyHierarchy[0]];
        return propertyObject[propertyHierarchy[1]];

    },

    _setProperty: function (propertyComponent, propertyHierarchy, value) {
        if (propertyHierarchy.length === 1) {
            propertyComponent[propertyHierarchy[0]] = value;
        } else {
            var propertyObject = propertyComponent[propertyHierarchy[0]];
            propertyObject[propertyHierarchy[1]] = value;
            propertyComponent[propertyHierarchy[0]] = propertyObject;
        }
    },

    _getEntityProperty: function (propertyHierarchy) {
        var entityProperties = [
            'localScale',
            'localPosition',
            'localRotation',
            'localEulerAngles',
            'position',
            'rotation',
            'eulerAngles'
        ];
        var entityProperty;
        for (var i = 0; i < entityProperties.length; i++) {
            if (propertyHierarchy.indexOf(entityProperties[i]) !== -1) {
                entityProperty = entityProperties[i];
            }
        }
        return entityProperty;
    },

    _createAnimTargetForProperty: function (propertyComponent, propertyHierarchy) {

<<<<<<< HEAD
            if (this.handlers && propertyHierarchy[0] === 'weights') {
                return this.handlers.weights(propertyComponent);
            } else if (this.handlers && propertyHierarchy[0] === 'material' && propertyHierarchy.length === 2) {
                var materialPropertyName = propertyHierarchy[1];
                // if the property name ends in Map then we're binding a material texture
                if (materialPropertyName.indexOf('Map') === materialPropertyName.length - 3) {
                    return this.handlers.materialTexture(propertyComponent, materialPropertyName);
                }
            }
=======
        if (this.handlers && propertyHierarchy[0] === 'weights') {
            return this.handlers.weights(propertyComponent);
        }
>>>>>>> 6f693834

        var property = this._getProperty(propertyComponent, propertyHierarchy);

        if (typeof property === 'undefined')
            return null;

        var setter;
        var animDataType;
        var animDataComponents;

        if (typeof property === 'number') {
            setter = this._floatSetter(propertyComponent, propertyHierarchy);
            animDataType = 'vector';
            animDataComponents = 1;
        } else if (typeof property === 'boolean') {
            setter = this._booleanSetter(propertyComponent, propertyHierarchy);
            animDataType = 'vector';
            animDataComponents = 1;
        } else if (typeof property === 'object') {
            switch (property.constructor) {
                case Vec2:
                    setter = this._vecSetter(propertyComponent, propertyHierarchy);
                    animDataType = 'vector';
                    animDataComponents = 2;
                    break;
                case Vec3:
                    setter = this._vecSetter(propertyComponent, propertyHierarchy);
                    animDataType = 'vector';
                    animDataComponents = 3;
                    break;
                case Vec4:
                    setter = this._vecSetter(propertyComponent, propertyHierarchy);
                    animDataType = 'vector';
                    animDataComponents = 4;
                    break;
                case Color:
                    setter = this._colorSetter(propertyComponent, propertyHierarchy);
                    animDataType = 'vector';
                    animDataComponents = 4;
                    break;
                case Quat:
                    setter = this._vecSetter(propertyComponent, propertyHierarchy);
                    animDataType = 'quaternion';
                    animDataComponents = 4;
                    break;
                default:
                    return null;
            }
        }

        // for entity properties we cannot just set their values, we must also call the values setter function.
        var entityProperty = this._getEntityProperty(propertyHierarchy);
        if (entityProperty) {
            var entityPropertySetter = function (values) {
                // first set new values on the property as before
                setter(values);

                // create the function name of the entity properties setter
                var entityPropertySetterFunctionName = "set" +
                    entityProperty.substring(0, 1).toUpperCase() +
                    entityProperty.substring(1);

                // call the setter function for entities updated property using the newly set property value
                propertyComponent[entityPropertySetterFunctionName](this._getProperty(propertyComponent, [entityProperty]));
            };
            return new AnimTarget(entityPropertySetter.bind(this), animDataType, animDataComponents);
        } else if (propertyHierarchy.indexOf('material') !== -1) {
            return new AnimTarget(function (values) {
                setter(values);
                propertyComponent.material.update();
            }, animDataType, animDataComponents);
        }

        return new AnimTarget(setter, animDataType, animDataComponents);

    }
});

export { AnimComponentBinder };<|MERGE_RESOLUTION|>--- conflicted
+++ resolved
@@ -41,6 +41,9 @@
                 propertyComponent = entity;
                 break;
             case 'graph':
+                if (!this.nodes[entityHierarchy[0]]) {
+                    return null;
+                }
                 propertyComponent = this.nodes[entityHierarchy[0]].node;
                 break;
             default:
@@ -52,34 +55,12 @@
         return this._createAnimTargetForProperty(propertyComponent, propertyHierarchy);
     },
 
-<<<<<<< HEAD
-            if (!entity)
-                return null;
-
-            var propertyComponent;
-
-            switch (component) {
-                case 'entity':
-                    propertyComponent = entity;
-                    break;
-                case 'graph':
-                    if (!this.nodes[entityHierarchy[0]]) {
-                        return null;
-                    }
-                    propertyComponent = this.nodes[entityHierarchy[0]].node;
-                    break;
-                default:
-                    propertyComponent = entity.findComponent(component);
-                    if (!propertyComponent)
-                        return null;
-=======
     update: function (deltaTime) {
         // flag active nodes as dirty
         var activeNodes = this.activeNodes;
         if (activeNodes) {
             for (var i = 0; i < activeNodes.length; ++i) {
                 activeNodes[i]._dirtifyLocal();
->>>>>>> 6f693834
             }
         }
     },
@@ -168,21 +149,15 @@
 
     _createAnimTargetForProperty: function (propertyComponent, propertyHierarchy) {
 
-<<<<<<< HEAD
-            if (this.handlers && propertyHierarchy[0] === 'weights') {
-                return this.handlers.weights(propertyComponent);
-            } else if (this.handlers && propertyHierarchy[0] === 'material' && propertyHierarchy.length === 2) {
-                var materialPropertyName = propertyHierarchy[1];
-                // if the property name ends in Map then we're binding a material texture
-                if (materialPropertyName.indexOf('Map') === materialPropertyName.length - 3) {
-                    return this.handlers.materialTexture(propertyComponent, materialPropertyName);
-                }
-            }
-=======
         if (this.handlers && propertyHierarchy[0] === 'weights') {
             return this.handlers.weights(propertyComponent);
-        }
->>>>>>> 6f693834
+        } else if (this.handlers && propertyHierarchy[0] === 'material' && propertyHierarchy.length === 2) {
+            var materialPropertyName = propertyHierarchy[1];
+            // if the property name ends in Map then we're binding a material texture
+            if (materialPropertyName.indexOf('Map') === materialPropertyName.length - 3) {
+                return this.handlers.materialTexture(propertyComponent, materialPropertyName);
+            }
+        }
 
         var property = this._getProperty(propertyComponent, propertyHierarchy);
 
