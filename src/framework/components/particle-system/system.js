--- conflicted
+++ resolved
@@ -177,7 +177,7 @@
 
         onUpdate: function (dt) {
             var components = this.store;
-            var numSteps, i, j, c;
+            var i, j, c;
             var stats = this.app.stats.particles;
 
             for (var id in components) {
@@ -224,18 +224,11 @@
 
                         if (!data.paused) {
                             emitter.simTime += dt;
-<<<<<<< HEAD
-                            if (emitter.simTime > (0.5 * emitter.fixedTimeStep)) {
-                                emitter.addTime(emitter.simTime);
-                                emitter.simTime = 0;
-                                // #ifdef PROFILER
-                                stats._updatesPerFrame += numSteps;
-=======
                             if (emitter.simTime > emitter.fixedTimeStep) {
                                 emitter.addTime(emitter.simTime, false);
                                 emitter.simTime = 0;
+                                // #ifdef PROFILER
                                 stats._updatesPerFrame++;
->>>>>>> 3f2b6562
                                 stats._frameTime += emitter._addTimeTime;
                                 emitter._addTimeTime = 0;
                                 // #endif
