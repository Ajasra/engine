pc.extend(pc.scene, function () {

    /**
     * @name pc.scene.PhongMaterial
     * @class A Phong material is the main, general purpose material that is most often used for rendering. 
     * It can approximate a wide variety of surface types and can simlulate dynamic reflected light.
     * @property {pc.math.vec3} ambient The ambient color of the material. This color value is 3-component (RGB),
     * where each component is between 0 and 1.
     * @property {pc.math.vec3} diffuse The diffuse color of the material. This color value is 3-component (RGB),
     * where each component is between 0 and 1.
     * @property {pc.gfx.Texture} diffuseMap The diffuse map of the material. This must be a 2D texture rather 
     * than a cube map. If this property is set to a valid texture, the texture is used as the source for diffuse
     * color in preference to the 'diffuse' property.
     * @property {pc.math.mat4} diffuseMapTransform 4x4 matrix that is used to transform the texture coordinates
     * of the material's diffuse map.
     * @property {pc.math.vec3} specular The specular color of the material. This color value is 3-component (RGB),
     * where each component is between 0 and 1.
     * @property {pc.gfx.Texture} specularMap The per-pixel specular map of the material. This must be a 2D texture
     * rather than a cube map. If this property is set to a valid texture, the texture is used as the source for
     * specular color in preference to the 'specular' property.
     * @property {pc.math.mat4} specularMapTransform 4x4 matrix that is used to transform the texture coordinates
     * of the material's specular map.
     * @property {Number} shininess The specular shine of the material. This value can be between 0 and 128. 
     * A higher shininess value results in a more focussed specular highlight.
     * @property {pc.gfx.Texture} glossMap The per-pixel gloss of the material. This must be a 2D texture
     * rather than a cube map. If this property is set to a valid texture, the texture is used as the source for
     * shininess in preference to the 'shininess' property.
     * @property {pc.math.mat4} glossMapTransform 4x4 matrix that is used to transform the texture coordinates
     * of the material's gloss map.
     * @property {pc.math.vec3} emissive The emissive color of the material. This color value is 3-component (RGB),
     * where each component is between 0 and 1.
     * @property {pc.gfx.Texture} emissiveMap The emissive map of the material. This must be a 2D texture rather 
     * than a cube map. If this property is set to a valid texture, the texture is used as the source for emissive
     * color in preference to the 'emissive' property.
     * @property {pc.math.mat4} emissiveMapTransform 4x4 matrix that is used to transform the texture coordinates
     * of the material's emissive map.
     * @property {Number} opacity The opacity of the material. This value can be between 0 and 1, where 0 is fully
     * transparent and 1 is fully opaque.
     * @property {pc.gfx.Texture} opacityMap The opacity map of the material. This must be a 2D texture rather 
     * than a cube map. If this property is set to a valid texture, the texture is used as the source for opacity
     * in preference to the 'opacity' property.
     * @property {pc.math.mat4} opacityMapTransform 4x4 matrix that is used to transform the texture coordinates
     * of the material's opacity map.
     * @property {pc.gfx.Texture} normalMap The normal map of the material. This must be a 2D texture rather 
     * than a cube map. The texture must contains normalized, tangent space normals.
     * @property {pc.math.mat4} normalMapTransform 4x4 matrix that is used to transform the texture coordinates
     * of the material's normal map.
     * @property {pc.gfx.Texture} heightMap The height map of the material. This must be a 2D texture rather 
     * than a cube map. The texture contain values defining the height of the surface at that point where darker
     * pixels are lower and lighter pixels are higher.
     * @property {pc.math.mat4} heightMapTransform 4x4 matrix that is used to transform the texture coordinates
     * of the material's height map.
     * @property {Number} bumpiness The bumpiness of the material. This value scales the assinged bump map
     * (be that a normal map or a height map) and can be between 0 and 1, where 0 shows no contribution from
     * the bump map and 1 results in a full contribution.
     * @property {pc.gfx.Texture} sphereMap The spherical environment map of the material.
     * @property {pc.gfx.Texture} cubeMap The cubic environment map of the material.
     * @property {Number} reflectivity The reflectivity of the material. This value scales the reflection map and 
     * can be between 0 and 1, where 0 shows no reflection and 1 is fully reflective.
     * @property {pc.gfx.Texture} lightMap The light map of the material. This must be a 2D texture rather 
     * than a cube map.
     * @author Will Eastcott
     */
    var PhongMaterial = function () {
        this.ambient = pc.math.vec3.create(0.7, 0.7, 0.7);

        this.diffuse = pc.math.vec3.create(0.7, 0.7, 0.7);
        this.diffuseMap = null;
        this.diffuseMapTransform = null;

        this.specular = pc.math.vec3.create(0, 0, 0);
        this.specularMap = null;
        this.specularMapTransform = null;

        this.shininess = 25;
        this.glossMap = null;
        this.glossMapTransform = null;

        this.emissive = pc.math.vec3.create(0, 0, 0);
        this.emissiveMap = null;
        this.emissiveMapTransform = null;

        this.opacity = 1;
        this.opacityMap = null;
        this.opacityMapTransform = null;

        this.normalMap = null;
        this.normalMapTransform = null;
        this.heightMap = null;
        this.heightMapTransform = null;
        this.bumpiness = 1;

        this.cubeMap = null;
        this.sphereMap = null;
        this.reflectivity = 1;

        this.lightMap = null;

        this.update();
    };

    PhongMaterial = pc.inherits(PhongMaterial, pc.scene.Material);

<<<<<<< HEAD
    /**
    * @private
    * @name pc.scene.PhoneMaterial#init
    * @description Update material data from a data block, as found on a material Asset.
    * Note, init() expects texture parameters to contain a {@link pc.gfx.Texture} not a resource id.
    */
    PhongMaterial.prototype.init = function (data) {
        // Initialise material from data
        this.name = data.name;

        var blendTypeOverride = null;

        // Read each shader parameter
        for (var i = 0; i < data.parameters.length; i++) {
            var param = data.parameters[i];

            function isMathType(type) {
                if (type === 'vec2' ||
                    type === 'vec3' ||
                    type === 'vec4' ||
                    type === 'mat3' ||
                    type === 'mat4') {
                    return true;
                }
=======
    pc.extend(PhongMaterial.prototype, {
        /**
         * @function
         * @name pc.scene.PhongMaterial#clone
         * @description Duplicates a Phong material. All properties are duplicated except textures
         * where only the references are copied.
         * @returns {pc.scene.PhongMaterial} A cloned Phong material.
         * @author Will Eastcott
         */
        clone: function () {
            var clone = new pc.scene.PhongMaterial();
>>>>>>> 96a96bdf

            Material.prototype._cloneInternal.call(this, clone);

            clone.ambient = pc.math.vec3.clone(this.ambient);

            clone.diffuse = pc.math.vec3.clone(this.diffuse);
            clone.diffuseMap = this.diffuseMap;
            clone.diffuseMapTransform = this.diffuseMapTransform ? pc.math.mat4.clone(this.diffuseMapTransform) : null;

            clone.specular = pc.math.vec3.clone(this.specular);
            clone.specularMap = this.specularMap;
            clone.specularMapTransform = this.specularMapTransform ? pc.math.mat4.clone(this.specularMapTransform) : null;

            clone.shininess = this.shininess;
            clone.glossMap = this.glossMap;
            clone.glossMapTransform = this.glossMapTransform ? pc.math.mat4.clone(this.glossMapTransform) : null;

            clone.emissive = pc.math.vec3.clone(this.emissive);
            clone.emissiveMap = this.emissiveMap;
            clone.emissiveMapTransform = this.emissiveMapTransform ? pc.math.mat4.clone(this.emissiveMapTransform) : null;

            clone.opacity = this.opacity;
            clone.opacityMap = this.opacityMap;
            clone.opacityMapTransform = this.opacityMapTransform ? pc.math.mat4.clone(this.opacityMapTransform) : null;

            clone.normalMap = this.normalMap;
            clone.normalMapTransform = this.normalMapTransform ? pc.math.mat4.clone(this.normalMapTransform) : null;
            clone.heightMap = this.heightMap;
            clone.heightMapTransform = this.heightMapTransform ? pc.math.mat4.clone(this.heightMapTransform) : null;
            clone.bumpiness = this.bumpiness;

            clone.cubeMap = this.cubeMap;
            clone.sphereMap = this.sphereMap;
            clone.reflectivity = this.reflectivity;

            clone.lightMap = this.lightMap;

            clone.update();
            return clone;
        },

        /**
        * @private
        * @name pc.scene.PhoneMaterial#init
        * @description Update material data from a data block, as found on a material Asset.
        * Note, init() expects texture parameters to contain a {@link pc.gfx.Texture} not a resource id.
        */
        init: function (data) {
            // Initialise material from data
            this.name = data.name;

            // Read each shader parameter
            for (var i = 0; i < data.parameters.length; i++) {
                var param = data.parameters[i];

                function isMathType(type) {
                    if (type === 'vec2' ||
                        type === 'vec3' ||
                        type === 'vec4' ||
                        type === 'mat3' ||
                        type === 'mat4') {
                        return true;
                    }

                    return false;
                }
                // Update material based on type
                if (isMathType(param.type)) {
                    if (param.data) {
                        this[param.name] = pc.math[param.type].clone(param.data);
                    } else {
                        this[param.name] = null;
                    }
                } else if (param.type === "texture") {
                    if (param.data) {
                        if (param.data instanceof pc.gfx.Texture) {
                            this[param.name] = param.data;
                        } else {
                            throw Error("PhongMaterial.init() expects textures to already be created");
                        }
                    } else {
                        this[param.name] = null;
                    }
                } else if (param.type === "float") {
                    this[param.name] = param.data;
                }
<<<<<<< HEAD
            } else if (param.type === "float" || param.type === "boolean") {
                this[param.name] = param.data;
            }         

            if (param.name === 'blendType') {
                blendTypeOverride = param.data;
=======
>>>>>>> 96a96bdf
            }

<<<<<<< HEAD
        // Set an appropriate blend mode based on opacity of material
        if (this.opacityMap || this.opacity < 1) {
            this.blendType = blendTypeOverride || pc.scene.BLEND_NORMAL;
        } else {
            this.blendType = pc.scene.BLEND_NONE;
        }
=======
            // Set an appropriate blend mode based on opacity of material
            if (this.opacityMap || this.opacity < 1) {
                this.blendType = pc.scene.BLEND_NORMAL;
            } else {
                this.blendType = pc.scene.BLEND_NONE;
            }
>>>>>>> 96a96bdf

            this.update();
        },

        update: function () {
            this.clearParameters();

            this.setParameter('material_ambient', this.ambient);

            if (this.diffuseMap) {
                this.setParameter('texture_diffuseMap', this.diffuseMap);
                if (this.diffuseMapTransform) {
                    this.setParameter('texture_diffuseMapTransform', this.diffuseMapTransform);
                }
            } else {
                this.setParameter('material_diffuse', this.diffuse);
            }

            if (this.specularMap) {
                this.setParameter('texture_specularMap', this.specularMap);
                if (this.specularMapTransform) {
                    this.setParameter('texture_specularMapTransform', this.specularMapTransform);
                }
            } else {
                this.setParameter('material_specular', this.specular);
            }

            if (this.glossMap) {
                this.setParameter('texture_glossMap', this.glossMap);
                if (this.glossMapTransform) {
                    this.setParameter('texture_glossMapTransform', this.glossMapTransform);
                }
            } else {
                this.setParameter('material_shininess', this.shininess);
            }

            if (this.emissiveMap) {
                this.setParameter('texture_emissiveMap', this.emissiveMap);
                if (this.emissiveMapTransform) {
                    this.setParameter('texture_emissiveMapTransform', this.emissiveMapTransform);
                }
            } else {
                this.setParameter('material_emissive', this.emissive);
            }

            if (this.opacityMap) {
                this.setParameter('texture_opacityMap', this.opacityMap);
                if (this.opacityMapTransform) {
                    this.setParameter('texture_opacityMapTransform', this.opacityMapTransform);
                }
            } else {
                this.setParameter('material_opacity', this.opacity);
            }

            if (this.normalMap) {
                this.setParameter('texture_normalMap', this.normalMap);
                if (this.normalMapTransform) {
                    this.setParameter('texture_normalMapTransform', this.normalMapTransform);
                }
            } 
            if (this.heightMap) {
                this.setParameter('texture_heightMap', this.heightMap);
                if (this.heightMapTransform) {
                    this.setParameter('texture_heightMapTransform', this.heightMapTransform);
                }
            }
            if (this.normalMap || this.heightMap) {
                this.setParameter('material_bumpMapFactor', this.bumpiness);
            }

            if (this.cubeMap) {
                this.setParameter('texture_cubeMap', this.cubeMap);
            }
            if (this.sphereMap) {
                this.setParameter('texture_sphereMap', this.sphereMap);
            }
            if (this.sphereMap || this.cubeMap) {
                this.setParameter('material_reflectionFactor', this.reflectivity);
            }

            if (this.lightMap) {
                this.setParameter('texture_lightMap', this.lightMap);
            }

            this.shader = null;
        },

        updateShader: function (device, scene) {
            var lights = scene._lights;

            var numDirs = 0, numPnts = 0, numSpts = 0; // Non-shadow casters
            var numSDirs = 0, numSPnts = 0, numSSpts = 0; // Shadow casters
            for (var i = 0; i < lights.length; i++) {
                var light = lights[i];
                if (light.getEnabled()) {
                    switch (light.getType()) {
                        case pc.scene.LIGHTTYPE_DIRECTIONAL:
                            if (light.getCastShadows()) {
                                numSDirs++;
                            } else {
                                numDirs++;
                            }
                            break;
                        case pc.scene.LIGHTTYPE_POINT:
                            numPnts++;
                            break;
                        case pc.scene.LIGHTTYPE_SPOT:
                            if (light.getCastShadows()) {
                                numSSpts++;
                            } else {
                                numSpts++;
                            }
                            break;
                    }
                }
            }

            var options = {
                fog: scene.fog,
                skin: !!this.meshInstances[0].skinInstance,
                numDirs: numDirs,
                numSDirs: numSDirs,
                numPnts: numPnts,
                numSPnts: numSPnts,
                numSpts: numSpts,
                numSSpts: numSSpts,
                diffuseMap: !!this.diffuseMap,
                diffuseMapTransform: !!this.diffuseMapTransform,
                specularMap: !!this.specularMap,
                specularMapTransform: !!this.specularMapTransform,
                glossMap: !!this.glossMap,
                glossMapTransform: !!this.glossMapTransform,
                emissiveMap: !!this.emissiveMap,
                emissiveMapTransform: !!this.emissiveMapTransform,
                opacityMap: !!this.opacityMap,
                opacityMapTransform: !!this.opacityMapTransform,
                normalMap: !!this.normalMap,
                normalMapTransform: !!this.normalMapTransform,
                heightMap: !!this.heightMap,
                heightMapTransform: !!this.heightMapTransform,
                sphereMap: !!this.sphereMap,
                cubeMap: !!this.cubeMap,
                lightMap: !!this.lightMap
            };
            var library = device.getProgramLibrary();
            this.shader = library.getProgram('phong', options);
        }
    });

    return {
        PhongMaterial: PhongMaterial
    }; 
}());<|MERGE_RESOLUTION|>--- conflicted
+++ resolved
@@ -1,406 +1,367 @@
-pc.extend(pc.scene, function () {
-
-    /**
-     * @name pc.scene.PhongMaterial
-     * @class A Phong material is the main, general purpose material that is most often used for rendering. 
-     * It can approximate a wide variety of surface types and can simlulate dynamic reflected light.
-     * @property {pc.math.vec3} ambient The ambient color of the material. This color value is 3-component (RGB),
-     * where each component is between 0 and 1.
-     * @property {pc.math.vec3} diffuse The diffuse color of the material. This color value is 3-component (RGB),
-     * where each component is between 0 and 1.
-     * @property {pc.gfx.Texture} diffuseMap The diffuse map of the material. This must be a 2D texture rather 
-     * than a cube map. If this property is set to a valid texture, the texture is used as the source for diffuse
-     * color in preference to the 'diffuse' property.
-     * @property {pc.math.mat4} diffuseMapTransform 4x4 matrix that is used to transform the texture coordinates
-     * of the material's diffuse map.
-     * @property {pc.math.vec3} specular The specular color of the material. This color value is 3-component (RGB),
-     * where each component is between 0 and 1.
-     * @property {pc.gfx.Texture} specularMap The per-pixel specular map of the material. This must be a 2D texture
-     * rather than a cube map. If this property is set to a valid texture, the texture is used as the source for
-     * specular color in preference to the 'specular' property.
-     * @property {pc.math.mat4} specularMapTransform 4x4 matrix that is used to transform the texture coordinates
-     * of the material's specular map.
-     * @property {Number} shininess The specular shine of the material. This value can be between 0 and 128. 
-     * A higher shininess value results in a more focussed specular highlight.
-     * @property {pc.gfx.Texture} glossMap The per-pixel gloss of the material. This must be a 2D texture
-     * rather than a cube map. If this property is set to a valid texture, the texture is used as the source for
-     * shininess in preference to the 'shininess' property.
-     * @property {pc.math.mat4} glossMapTransform 4x4 matrix that is used to transform the texture coordinates
-     * of the material's gloss map.
-     * @property {pc.math.vec3} emissive The emissive color of the material. This color value is 3-component (RGB),
-     * where each component is between 0 and 1.
-     * @property {pc.gfx.Texture} emissiveMap The emissive map of the material. This must be a 2D texture rather 
-     * than a cube map. If this property is set to a valid texture, the texture is used as the source for emissive
-     * color in preference to the 'emissive' property.
-     * @property {pc.math.mat4} emissiveMapTransform 4x4 matrix that is used to transform the texture coordinates
-     * of the material's emissive map.
-     * @property {Number} opacity The opacity of the material. This value can be between 0 and 1, where 0 is fully
-     * transparent and 1 is fully opaque.
-     * @property {pc.gfx.Texture} opacityMap The opacity map of the material. This must be a 2D texture rather 
-     * than a cube map. If this property is set to a valid texture, the texture is used as the source for opacity
-     * in preference to the 'opacity' property.
-     * @property {pc.math.mat4} opacityMapTransform 4x4 matrix that is used to transform the texture coordinates
-     * of the material's opacity map.
-     * @property {pc.gfx.Texture} normalMap The normal map of the material. This must be a 2D texture rather 
-     * than a cube map. The texture must contains normalized, tangent space normals.
-     * @property {pc.math.mat4} normalMapTransform 4x4 matrix that is used to transform the texture coordinates
-     * of the material's normal map.
-     * @property {pc.gfx.Texture} heightMap The height map of the material. This must be a 2D texture rather 
-     * than a cube map. The texture contain values defining the height of the surface at that point where darker
-     * pixels are lower and lighter pixels are higher.
-     * @property {pc.math.mat4} heightMapTransform 4x4 matrix that is used to transform the texture coordinates
-     * of the material's height map.
-     * @property {Number} bumpiness The bumpiness of the material. This value scales the assinged bump map
-     * (be that a normal map or a height map) and can be between 0 and 1, where 0 shows no contribution from
-     * the bump map and 1 results in a full contribution.
-     * @property {pc.gfx.Texture} sphereMap The spherical environment map of the material.
-     * @property {pc.gfx.Texture} cubeMap The cubic environment map of the material.
-     * @property {Number} reflectivity The reflectivity of the material. This value scales the reflection map and 
-     * can be between 0 and 1, where 0 shows no reflection and 1 is fully reflective.
-     * @property {pc.gfx.Texture} lightMap The light map of the material. This must be a 2D texture rather 
-     * than a cube map.
-     * @author Will Eastcott
-     */
-    var PhongMaterial = function () {
-        this.ambient = pc.math.vec3.create(0.7, 0.7, 0.7);
-
-        this.diffuse = pc.math.vec3.create(0.7, 0.7, 0.7);
-        this.diffuseMap = null;
-        this.diffuseMapTransform = null;
-
-        this.specular = pc.math.vec3.create(0, 0, 0);
-        this.specularMap = null;
-        this.specularMapTransform = null;
-
-        this.shininess = 25;
-        this.glossMap = null;
-        this.glossMapTransform = null;
-
-        this.emissive = pc.math.vec3.create(0, 0, 0);
-        this.emissiveMap = null;
-        this.emissiveMapTransform = null;
-
-        this.opacity = 1;
-        this.opacityMap = null;
-        this.opacityMapTransform = null;
-
-        this.normalMap = null;
-        this.normalMapTransform = null;
-        this.heightMap = null;
-        this.heightMapTransform = null;
-        this.bumpiness = 1;
-
-        this.cubeMap = null;
-        this.sphereMap = null;
-        this.reflectivity = 1;
-
-        this.lightMap = null;
-
-        this.update();
-    };
-
-    PhongMaterial = pc.inherits(PhongMaterial, pc.scene.Material);
-
-<<<<<<< HEAD
-    /**
-    * @private
-    * @name pc.scene.PhoneMaterial#init
-    * @description Update material data from a data block, as found on a material Asset.
-    * Note, init() expects texture parameters to contain a {@link pc.gfx.Texture} not a resource id.
-    */
-    PhongMaterial.prototype.init = function (data) {
-        // Initialise material from data
-        this.name = data.name;
-
-        var blendTypeOverride = null;
-
-        // Read each shader parameter
-        for (var i = 0; i < data.parameters.length; i++) {
-            var param = data.parameters[i];
-
-            function isMathType(type) {
-                if (type === 'vec2' ||
-                    type === 'vec3' ||
-                    type === 'vec4' ||
-                    type === 'mat3' ||
-                    type === 'mat4') {
-                    return true;
-                }
-=======
-    pc.extend(PhongMaterial.prototype, {
-        /**
-         * @function
-         * @name pc.scene.PhongMaterial#clone
-         * @description Duplicates a Phong material. All properties are duplicated except textures
-         * where only the references are copied.
-         * @returns {pc.scene.PhongMaterial} A cloned Phong material.
-         * @author Will Eastcott
-         */
-        clone: function () {
-            var clone = new pc.scene.PhongMaterial();
->>>>>>> 96a96bdf
-
-            Material.prototype._cloneInternal.call(this, clone);
-
-            clone.ambient = pc.math.vec3.clone(this.ambient);
-
-            clone.diffuse = pc.math.vec3.clone(this.diffuse);
-            clone.diffuseMap = this.diffuseMap;
-            clone.diffuseMapTransform = this.diffuseMapTransform ? pc.math.mat4.clone(this.diffuseMapTransform) : null;
-
-            clone.specular = pc.math.vec3.clone(this.specular);
-            clone.specularMap = this.specularMap;
-            clone.specularMapTransform = this.specularMapTransform ? pc.math.mat4.clone(this.specularMapTransform) : null;
-
-            clone.shininess = this.shininess;
-            clone.glossMap = this.glossMap;
-            clone.glossMapTransform = this.glossMapTransform ? pc.math.mat4.clone(this.glossMapTransform) : null;
-
-            clone.emissive = pc.math.vec3.clone(this.emissive);
-            clone.emissiveMap = this.emissiveMap;
-            clone.emissiveMapTransform = this.emissiveMapTransform ? pc.math.mat4.clone(this.emissiveMapTransform) : null;
-
-            clone.opacity = this.opacity;
-            clone.opacityMap = this.opacityMap;
-            clone.opacityMapTransform = this.opacityMapTransform ? pc.math.mat4.clone(this.opacityMapTransform) : null;
-
-            clone.normalMap = this.normalMap;
-            clone.normalMapTransform = this.normalMapTransform ? pc.math.mat4.clone(this.normalMapTransform) : null;
-            clone.heightMap = this.heightMap;
-            clone.heightMapTransform = this.heightMapTransform ? pc.math.mat4.clone(this.heightMapTransform) : null;
-            clone.bumpiness = this.bumpiness;
-
-            clone.cubeMap = this.cubeMap;
-            clone.sphereMap = this.sphereMap;
-            clone.reflectivity = this.reflectivity;
-
-            clone.lightMap = this.lightMap;
-
-            clone.update();
-            return clone;
-        },
-
-        /**
-        * @private
-        * @name pc.scene.PhoneMaterial#init
-        * @description Update material data from a data block, as found on a material Asset.
-        * Note, init() expects texture parameters to contain a {@link pc.gfx.Texture} not a resource id.
-        */
-        init: function (data) {
-            // Initialise material from data
-            this.name = data.name;
-
-            // Read each shader parameter
-            for (var i = 0; i < data.parameters.length; i++) {
-                var param = data.parameters[i];
-
-                function isMathType(type) {
-                    if (type === 'vec2' ||
-                        type === 'vec3' ||
-                        type === 'vec4' ||
-                        type === 'mat3' ||
-                        type === 'mat4') {
-                        return true;
-                    }
-
-                    return false;
-                }
-                // Update material based on type
-                if (isMathType(param.type)) {
-                    if (param.data) {
-                        this[param.name] = pc.math[param.type].clone(param.data);
-                    } else {
-                        this[param.name] = null;
-                    }
-                } else if (param.type === "texture") {
-                    if (param.data) {
-                        if (param.data instanceof pc.gfx.Texture) {
-                            this[param.name] = param.data;
-                        } else {
-                            throw Error("PhongMaterial.init() expects textures to already be created");
-                        }
-                    } else {
-                        this[param.name] = null;
-                    }
-                } else if (param.type === "float") {
-                    this[param.name] = param.data;
-                }
-<<<<<<< HEAD
-            } else if (param.type === "float" || param.type === "boolean") {
-                this[param.name] = param.data;
-            }         
-
-            if (param.name === 'blendType') {
-                blendTypeOverride = param.data;
-=======
->>>>>>> 96a96bdf
-            }
-
-<<<<<<< HEAD
-        // Set an appropriate blend mode based on opacity of material
-        if (this.opacityMap || this.opacity < 1) {
-            this.blendType = blendTypeOverride || pc.scene.BLEND_NORMAL;
-        } else {
-            this.blendType = pc.scene.BLEND_NONE;
-        }
-=======
-            // Set an appropriate blend mode based on opacity of material
-            if (this.opacityMap || this.opacity < 1) {
-                this.blendType = pc.scene.BLEND_NORMAL;
-            } else {
-                this.blendType = pc.scene.BLEND_NONE;
-            }
->>>>>>> 96a96bdf
-
-            this.update();
-        },
-
-        update: function () {
-            this.clearParameters();
-
-            this.setParameter('material_ambient', this.ambient);
-
-            if (this.diffuseMap) {
-                this.setParameter('texture_diffuseMap', this.diffuseMap);
-                if (this.diffuseMapTransform) {
-                    this.setParameter('texture_diffuseMapTransform', this.diffuseMapTransform);
-                }
-            } else {
-                this.setParameter('material_diffuse', this.diffuse);
-            }
-
-            if (this.specularMap) {
-                this.setParameter('texture_specularMap', this.specularMap);
-                if (this.specularMapTransform) {
-                    this.setParameter('texture_specularMapTransform', this.specularMapTransform);
-                }
-            } else {
-                this.setParameter('material_specular', this.specular);
-            }
-
-            if (this.glossMap) {
-                this.setParameter('texture_glossMap', this.glossMap);
-                if (this.glossMapTransform) {
-                    this.setParameter('texture_glossMapTransform', this.glossMapTransform);
-                }
-            } else {
-                this.setParameter('material_shininess', this.shininess);
-            }
-
-            if (this.emissiveMap) {
-                this.setParameter('texture_emissiveMap', this.emissiveMap);
-                if (this.emissiveMapTransform) {
-                    this.setParameter('texture_emissiveMapTransform', this.emissiveMapTransform);
-                }
-            } else {
-                this.setParameter('material_emissive', this.emissive);
-            }
-
-            if (this.opacityMap) {
-                this.setParameter('texture_opacityMap', this.opacityMap);
-                if (this.opacityMapTransform) {
-                    this.setParameter('texture_opacityMapTransform', this.opacityMapTransform);
-                }
-            } else {
-                this.setParameter('material_opacity', this.opacity);
-            }
-
-            if (this.normalMap) {
-                this.setParameter('texture_normalMap', this.normalMap);
-                if (this.normalMapTransform) {
-                    this.setParameter('texture_normalMapTransform', this.normalMapTransform);
-                }
-            } 
-            if (this.heightMap) {
-                this.setParameter('texture_heightMap', this.heightMap);
-                if (this.heightMapTransform) {
-                    this.setParameter('texture_heightMapTransform', this.heightMapTransform);
-                }
-            }
-            if (this.normalMap || this.heightMap) {
-                this.setParameter('material_bumpMapFactor', this.bumpiness);
-            }
-
-            if (this.cubeMap) {
-                this.setParameter('texture_cubeMap', this.cubeMap);
-            }
-            if (this.sphereMap) {
-                this.setParameter('texture_sphereMap', this.sphereMap);
-            }
-            if (this.sphereMap || this.cubeMap) {
-                this.setParameter('material_reflectionFactor', this.reflectivity);
-            }
-
-            if (this.lightMap) {
-                this.setParameter('texture_lightMap', this.lightMap);
-            }
-
-            this.shader = null;
-        },
-
-        updateShader: function (device, scene) {
-            var lights = scene._lights;
-
-            var numDirs = 0, numPnts = 0, numSpts = 0; // Non-shadow casters
-            var numSDirs = 0, numSPnts = 0, numSSpts = 0; // Shadow casters
-            for (var i = 0; i < lights.length; i++) {
-                var light = lights[i];
-                if (light.getEnabled()) {
-                    switch (light.getType()) {
-                        case pc.scene.LIGHTTYPE_DIRECTIONAL:
-                            if (light.getCastShadows()) {
-                                numSDirs++;
-                            } else {
-                                numDirs++;
-                            }
-                            break;
-                        case pc.scene.LIGHTTYPE_POINT:
-                            numPnts++;
-                            break;
-                        case pc.scene.LIGHTTYPE_SPOT:
-                            if (light.getCastShadows()) {
-                                numSSpts++;
-                            } else {
-                                numSpts++;
-                            }
-                            break;
-                    }
-                }
-            }
-
-            var options = {
-                fog: scene.fog,
-                skin: !!this.meshInstances[0].skinInstance,
-                numDirs: numDirs,
-                numSDirs: numSDirs,
-                numPnts: numPnts,
-                numSPnts: numSPnts,
-                numSpts: numSpts,
-                numSSpts: numSSpts,
-                diffuseMap: !!this.diffuseMap,
-                diffuseMapTransform: !!this.diffuseMapTransform,
-                specularMap: !!this.specularMap,
-                specularMapTransform: !!this.specularMapTransform,
-                glossMap: !!this.glossMap,
-                glossMapTransform: !!this.glossMapTransform,
-                emissiveMap: !!this.emissiveMap,
-                emissiveMapTransform: !!this.emissiveMapTransform,
-                opacityMap: !!this.opacityMap,
-                opacityMapTransform: !!this.opacityMapTransform,
-                normalMap: !!this.normalMap,
-                normalMapTransform: !!this.normalMapTransform,
-                heightMap: !!this.heightMap,
-                heightMapTransform: !!this.heightMapTransform,
-                sphereMap: !!this.sphereMap,
-                cubeMap: !!this.cubeMap,
-                lightMap: !!this.lightMap
-            };
-            var library = device.getProgramLibrary();
-            this.shader = library.getProgram('phong', options);
-        }
-    });
-
-    return {
-        PhongMaterial: PhongMaterial
-    }; 
+pc.extend(pc.scene, function () {
+
+    /**
+     * @name pc.scene.PhongMaterial
+     * @class A Phong material is the main, general purpose material that is most often used for rendering. 
+     * It can approximate a wide variety of surface types and can simlulate dynamic reflected light.
+     * @property {pc.math.vec3} ambient The ambient color of the material. This color value is 3-component (RGB),
+     * where each component is between 0 and 1.
+     * @property {pc.math.vec3} diffuse The diffuse color of the material. This color value is 3-component (RGB),
+     * where each component is between 0 and 1.
+     * @property {pc.gfx.Texture} diffuseMap The diffuse map of the material. This must be a 2D texture rather 
+     * than a cube map. If this property is set to a valid texture, the texture is used as the source for diffuse
+     * color in preference to the 'diffuse' property.
+     * @property {pc.math.mat4} diffuseMapTransform 4x4 matrix that is used to transform the texture coordinates
+     * of the material's diffuse map.
+     * @property {pc.math.vec3} specular The specular color of the material. This color value is 3-component (RGB),
+     * where each component is between 0 and 1.
+     * @property {pc.gfx.Texture} specularMap The per-pixel specular map of the material. This must be a 2D texture
+     * rather than a cube map. If this property is set to a valid texture, the texture is used as the source for
+     * specular color in preference to the 'specular' property.
+     * @property {pc.math.mat4} specularMapTransform 4x4 matrix that is used to transform the texture coordinates
+     * of the material's specular map.
+     * @property {Number} shininess The specular shine of the material. This value can be between 0 and 128. 
+     * A higher shininess value results in a more focussed specular highlight.
+     * @property {pc.gfx.Texture} glossMap The per-pixel gloss of the material. This must be a 2D texture
+     * rather than a cube map. If this property is set to a valid texture, the texture is used as the source for
+     * shininess in preference to the 'shininess' property.
+     * @property {pc.math.mat4} glossMapTransform 4x4 matrix that is used to transform the texture coordinates
+     * of the material's gloss map.
+     * @property {pc.math.vec3} emissive The emissive color of the material. This color value is 3-component (RGB),
+     * where each component is between 0 and 1.
+     * @property {pc.gfx.Texture} emissiveMap The emissive map of the material. This must be a 2D texture rather 
+     * than a cube map. If this property is set to a valid texture, the texture is used as the source for emissive
+     * color in preference to the 'emissive' property.
+     * @property {pc.math.mat4} emissiveMapTransform 4x4 matrix that is used to transform the texture coordinates
+     * of the material's emissive map.
+     * @property {Number} opacity The opacity of the material. This value can be between 0 and 1, where 0 is fully
+     * transparent and 1 is fully opaque.
+     * @property {pc.gfx.Texture} opacityMap The opacity map of the material. This must be a 2D texture rather 
+     * than a cube map. If this property is set to a valid texture, the texture is used as the source for opacity
+     * in preference to the 'opacity' property.
+     * @property {pc.math.mat4} opacityMapTransform 4x4 matrix that is used to transform the texture coordinates
+     * of the material's opacity map.
+     * @property {pc.gfx.Texture} normalMap The normal map of the material. This must be a 2D texture rather 
+     * than a cube map. The texture must contains normalized, tangent space normals.
+     * @property {pc.math.mat4} normalMapTransform 4x4 matrix that is used to transform the texture coordinates
+     * of the material's normal map.
+     * @property {pc.gfx.Texture} heightMap The height map of the material. This must be a 2D texture rather 
+     * than a cube map. The texture contain values defining the height of the surface at that point where darker
+     * pixels are lower and lighter pixels are higher.
+     * @property {pc.math.mat4} heightMapTransform 4x4 matrix that is used to transform the texture coordinates
+     * of the material's height map.
+     * @property {Number} bumpiness The bumpiness of the material. This value scales the assinged bump map
+     * (be that a normal map or a height map) and can be between 0 and 1, where 0 shows no contribution from
+     * the bump map and 1 results in a full contribution.
+     * @property {pc.gfx.Texture} sphereMap The spherical environment map of the material.
+     * @property {pc.gfx.Texture} cubeMap The cubic environment map of the material.
+     * @property {Number} reflectivity The reflectivity of the material. This value scales the reflection map and 
+     * can be between 0 and 1, where 0 shows no reflection and 1 is fully reflective.
+     * @property {pc.gfx.Texture} lightMap The light map of the material. This must be a 2D texture rather 
+     * than a cube map.
+     * @author Will Eastcott
+     */
+    var PhongMaterial = function () {
+        this.ambient = pc.math.vec3.create(0.7, 0.7, 0.7);
+
+        this.diffuse = pc.math.vec3.create(0.7, 0.7, 0.7);
+        this.diffuseMap = null;
+        this.diffuseMapTransform = null;
+
+        this.specular = pc.math.vec3.create(0, 0, 0);
+        this.specularMap = null;
+        this.specularMapTransform = null;
+
+        this.shininess = 25;
+        this.glossMap = null;
+        this.glossMapTransform = null;
+
+        this.emissive = pc.math.vec3.create(0, 0, 0);
+        this.emissiveMap = null;
+        this.emissiveMapTransform = null;
+
+        this.opacity = 1;
+        this.opacityMap = null;
+        this.opacityMapTransform = null;
+
+        this.normalMap = null;
+        this.normalMapTransform = null;
+        this.heightMap = null;
+        this.heightMapTransform = null;
+        this.bumpiness = 1;
+
+        this.cubeMap = null;
+        this.sphereMap = null;
+        this.reflectivity = 1;
+
+        this.lightMap = null;
+
+        this.update();
+    };
+
+    PhongMaterial = pc.inherits(PhongMaterial, pc.scene.Material);
+
+    pc.extend(PhongMaterial.prototype, {
+        /**
+         * @function
+         * @name pc.scene.PhongMaterial#clone
+         * @description Duplicates a Phong material. All properties are duplicated except textures
+         * where only the references are copied.
+         * @returns {pc.scene.PhongMaterial} A cloned Phong material.
+         * @author Will Eastcott
+         */
+        clone: function () {
+            var clone = new pc.scene.PhongMaterial();
+
+            Material.prototype._cloneInternal.call(this, clone);
+
+            clone.ambient = pc.math.vec3.clone(this.ambient);
+
+            clone.diffuse = pc.math.vec3.clone(this.diffuse);
+            clone.diffuseMap = this.diffuseMap;
+            clone.diffuseMapTransform = this.diffuseMapTransform ? pc.math.mat4.clone(this.diffuseMapTransform) : null;
+
+            clone.specular = pc.math.vec3.clone(this.specular);
+            clone.specularMap = this.specularMap;
+            clone.specularMapTransform = this.specularMapTransform ? pc.math.mat4.clone(this.specularMapTransform) : null;
+
+            clone.shininess = this.shininess;
+            clone.glossMap = this.glossMap;
+            clone.glossMapTransform = this.glossMapTransform ? pc.math.mat4.clone(this.glossMapTransform) : null;
+
+            clone.emissive = pc.math.vec3.clone(this.emissive);
+            clone.emissiveMap = this.emissiveMap;
+            clone.emissiveMapTransform = this.emissiveMapTransform ? pc.math.mat4.clone(this.emissiveMapTransform) : null;
+
+            clone.opacity = this.opacity;
+            clone.opacityMap = this.opacityMap;
+            clone.opacityMapTransform = this.opacityMapTransform ? pc.math.mat4.clone(this.opacityMapTransform) : null;
+
+            clone.normalMap = this.normalMap;
+            clone.normalMapTransform = this.normalMapTransform ? pc.math.mat4.clone(this.normalMapTransform) : null;
+            clone.heightMap = this.heightMap;
+            clone.heightMapTransform = this.heightMapTransform ? pc.math.mat4.clone(this.heightMapTransform) : null;
+            clone.bumpiness = this.bumpiness;
+
+            clone.cubeMap = this.cubeMap;
+            clone.sphereMap = this.sphereMap;
+            clone.reflectivity = this.reflectivity;
+
+            clone.lightMap = this.lightMap;
+
+            clone.update();
+            return clone;
+        },
+
+        /**
+        * @private
+        * @name pc.scene.PhoneMaterial#init
+        * @description Update material data from a data block, as found on a material Asset.
+        * Note, init() expects texture parameters to contain a {@link pc.gfx.Texture} not a resource id.
+        */
+        init: function (data) {
+            // Initialise material from data
+            this.name = data.name;
+
+            var blendTypeOverride = null;
+
+            // Read each shader parameter
+            for (var i = 0; i < data.parameters.length; i++) {
+                var param = data.parameters[i];
+
+                function isMathType(type) {
+                    if (type === 'vec2' ||
+                        type === 'vec3' ||
+                        type === 'vec4' ||
+                        type === 'mat3' ||
+                        type === 'mat4') {
+                        return true;
+                    }
+
+                    return false;
+                }
+                // Update material based on type
+                if (isMathType(param.type)) {
+                    if (param.data) {
+                        this[param.name] = pc.math[param.type].clone(param.data);
+                    } else {
+                        this[param.name] = null;
+                    }
+                } else if (param.type === "texture") {
+                    if (param.data) {
+                        if (param.data instanceof pc.gfx.Texture) {
+                            this[param.name] = param.data;
+                        } else {
+                            throw Error("PhongMaterial.init() expects textures to already be created");
+                        }
+                    } else {
+                        this[param.name] = null;
+                    }
+                } else if (param.type === "float" || param.type === "boolean") {
+                    this[param.name] = param.data;
+                }
+
+                if (param.name === 'blendType') {
+                    blendTypeOverride = param.data;
+                }
+            }
+
+            // Set an appropriate blend mode based on opacity of material
+            if (this.opacityMap || this.opacity < 1) {
+                this.blendType = blendTypeOverride || pc.scene.BLEND_NORMAL;
+            } else {
+                this.blendType = pc.scene.BLEND_NONE;
+            }
+
+            this.update();
+        },
+
+        update: function () {
+            this.clearParameters();
+
+            this.setParameter('material_ambient', this.ambient);
+
+            if (this.diffuseMap) {
+                this.setParameter('texture_diffuseMap', this.diffuseMap);
+                if (this.diffuseMapTransform) {
+                    this.setParameter('texture_diffuseMapTransform', this.diffuseMapTransform);
+                }
+            } else {
+                this.setParameter('material_diffuse', this.diffuse);
+            }
+
+            if (this.specularMap) {
+                this.setParameter('texture_specularMap', this.specularMap);
+                if (this.specularMapTransform) {
+                    this.setParameter('texture_specularMapTransform', this.specularMapTransform);
+                }
+            } else {
+                this.setParameter('material_specular', this.specular);
+            }
+
+            if (this.glossMap) {
+                this.setParameter('texture_glossMap', this.glossMap);
+                if (this.glossMapTransform) {
+                    this.setParameter('texture_glossMapTransform', this.glossMapTransform);
+                }
+            } else {
+                this.setParameter('material_shininess', this.shininess);
+            }
+
+            if (this.emissiveMap) {
+                this.setParameter('texture_emissiveMap', this.emissiveMap);
+                if (this.emissiveMapTransform) {
+                    this.setParameter('texture_emissiveMapTransform', this.emissiveMapTransform);
+                }
+            } else {
+                this.setParameter('material_emissive', this.emissive);
+            }
+
+            if (this.opacityMap) {
+                this.setParameter('texture_opacityMap', this.opacityMap);
+                if (this.opacityMapTransform) {
+                    this.setParameter('texture_opacityMapTransform', this.opacityMapTransform);
+                }
+            } else {
+                this.setParameter('material_opacity', this.opacity);
+            }
+
+            if (this.normalMap) {
+                this.setParameter('texture_normalMap', this.normalMap);
+                if (this.normalMapTransform) {
+                    this.setParameter('texture_normalMapTransform', this.normalMapTransform);
+                }
+            } 
+            if (this.heightMap) {
+                this.setParameter('texture_heightMap', this.heightMap);
+                if (this.heightMapTransform) {
+                    this.setParameter('texture_heightMapTransform', this.heightMapTransform);
+                }
+            }
+            if (this.normalMap || this.heightMap) {
+                this.setParameter('material_bumpMapFactor', this.bumpiness);
+            }
+
+            if (this.cubeMap) {
+                this.setParameter('texture_cubeMap', this.cubeMap);
+            }
+            if (this.sphereMap) {
+                this.setParameter('texture_sphereMap', this.sphereMap);
+            }
+            if (this.sphereMap || this.cubeMap) {
+                this.setParameter('material_reflectionFactor', this.reflectivity);
+            }
+
+            if (this.lightMap) {
+                this.setParameter('texture_lightMap', this.lightMap);
+            }
+
+            this.shader = null;
+        },
+
+        updateShader: function (device, scene) {
+            var lights = scene._lights;
+
+            var numDirs = 0, numPnts = 0, numSpts = 0; // Non-shadow casters
+            var numSDirs = 0, numSPnts = 0, numSSpts = 0; // Shadow casters
+            for (var i = 0; i < lights.length; i++) {
+                var light = lights[i];
+                if (light.getEnabled()) {
+                    switch (light.getType()) {
+                        case pc.scene.LIGHTTYPE_DIRECTIONAL:
+                            if (light.getCastShadows()) {
+                                numSDirs++;
+                            } else {
+                                numDirs++;
+                            }
+                            break;
+                        case pc.scene.LIGHTTYPE_POINT:
+                            numPnts++;
+                            break;
+                        case pc.scene.LIGHTTYPE_SPOT:
+                            if (light.getCastShadows()) {
+                                numSSpts++;
+                            } else {
+                                numSpts++;
+                            }
+                            break;
+                    }
+                }
+            }
+
+            var options = {
+                fog: scene.fog,
+                skin: !!this.meshInstances[0].skinInstance,
+                numDirs: numDirs,
+                numSDirs: numSDirs,
+                numPnts: numPnts,
+                numSPnts: numSPnts,
+                numSpts: numSpts,
+                numSSpts: numSSpts,
+                diffuseMap: !!this.diffuseMap,
+                diffuseMapTransform: !!this.diffuseMapTransform,
+                specularMap: !!this.specularMap,
+                specularMapTransform: !!this.specularMapTransform,
+                glossMap: !!this.glossMap,
+                glossMapTransform: !!this.glossMapTransform,
+                emissiveMap: !!this.emissiveMap,
+                emissiveMapTransform: !!this.emissiveMapTransform,
+                opacityMap: !!this.opacityMap,
+                opacityMapTransform: !!this.opacityMapTransform,
+                normalMap: !!this.normalMap,
+                normalMapTransform: !!this.normalMapTransform,
+                heightMap: !!this.heightMap,
+                heightMapTransform: !!this.heightMapTransform,
+                sphereMap: !!this.sphereMap,
+                cubeMap: !!this.cubeMap,
+                lightMap: !!this.lightMap
+            };
+            var library = device.getProgramLibrary();
+            this.shader = library.getProgram('phong', options);
+        }
+    });
+
+    return {
+        PhongMaterial: PhongMaterial
+    }; 
 }());