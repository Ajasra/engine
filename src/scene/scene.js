(function () {
    // Scene API enums
    var enums = {
        /**
         * @enum pc.BLEND
         * @name pc.BLEND_SUBTRACTIVE
         * @description Subtract the color of the source fragment from the destination fragment
         * and write the result to the frame buffer.
         */
        BLEND_SUBTRACTIVE: 0,
        /**
         * @enum pc.BLEND
         * @name pc.BLEND_ADDITIVE
         * @description Add the color of the source fragment to the destination fragment
         * and write the result to the frame buffer.
         */
        BLEND_ADDITIVE: 1,
        /**
         * @enum pc.BLEND
         * @name pc.BLEND_NORMAL
         * @description Enable simple translucency for materials such as glass. This is
         * equivalent to enabling a source blend mode of pc.BLENDMODE_SRC_ALPHA and a destination
         * blend mode of pc.BLENDMODE_ONE_MINUS_SRC_ALPHA.
         */
        BLEND_NORMAL: 2,
        /**
         * @enum pc.BLEND
         * @name pc.BLEND_NONE
         * @description Disable blending.
         */
        BLEND_NONE: 3,
        /**
         * @enum pc.BLEND
         * @name pc.BLEND_PREMULTIPLIED
         * @description Similar to pc.BLEND_NORMAL expect the source fragment is assumed to have
         * already been multiplied by the source alpha value.
         */
        BLEND_PREMULTIPLIED: 4,
        /**
         * @enum pc.BLEND
         * @name pc.BLEND_MULTIPLICATIVE
         * @description Multiply the color of the source fragment by the color of the destination
         * fragment and write the result to the frame buffer.
         */
        BLEND_MULTIPLICATIVE: 5,
        /**
         * @enum pc.BLEND
         * @name pc.BLEND_ADDITIVEALPHA
         * @description Same as pc.BLEND_ADDITIVE except the source RGB is multiplied by the source alpha.
         */
        BLEND_ADDITIVEALPHA: 6,

        /**
         * @enum pc.BLEND
         * @name pc.BLEND_MULTIPLICATIVE2X
         * @description Multiplies colors and doubles the result
         */
        BLEND_MULTIPLICATIVE2X: 7,

        /**
         * @enum pc.BLEND
         * @name pc.BLEND_SCREEN
         * @description Softer version of additive
         */
        BLEND_SCREEN: 8,

        /**
         * @enum pc.BLEND
         * @name pc.BLEND_MIN
         * @description Minimum color. Check app.graphicsDevice.extBlendMinmax for support.
         */
        BLEND_MIN: 9,

        /**
         * @enum pc.BLEND
         * @name pc.BLEND_MAX
         * @description Maximum color. Check app.graphicsDevice.extBlendMinmax for support.
         */
        BLEND_MAX: 10,

        /**
         * @enum pc.FOG
         * @name pc.FOG_NONE
         * @description No fog is applied to the scene.
         */
        FOG_NONE: 'none',
        /**
         * @enum pc.FOG
         * @name pc.FOG_LINEAR
         * @description Fog rises linearly from zero to 1 between a start and end depth.
         */
        FOG_LINEAR: 'linear',
        /**
         * @enum pc.FOG
         * @name pc.FOG_EXP
         * @description Fog rises according to an exponential curve controlled by a density value.
         */
        FOG_EXP: 'exp',
        /**
         * @enum pc.FOG
         * @name pc.FOG_EXP2
         * @description Fog rises according to an exponential curve controlled by a density value.
         */
        FOG_EXP2: 'exp2',

        FRESNEL_NONE: 0,
        FRESNEL_SCHLICK: 2,

        // Legacy
        LAYER_HUD: 0,
        LAYER_GIZMO: 1,
        LAYER_FX: 2,
        // 3 - 14 are custom user layers
        LAYER_WORLD: 15,

        // New layers
        LAYERID_WORLD: 0,
        LAYERID_DEPTH: 1,
        LAYERID_SKYBOX: 2,
        LAYERID_IMMEDIATE: 3,
        LAYERID_UI: 4,

        /**
         * @enum pc.LIGHTTYPE
         * @name pc.LIGHTTYPE_DIRECTIONAL
         * @description Directional (global) light source.
         */
        LIGHTTYPE_DIRECTIONAL: 0,
        /**
         * @enum pc.LIGHTTYPE
         * @name pc.LIGHTTYPE_POINT
         * @description Point (local) light source.
         */
        LIGHTTYPE_POINT: 1,
        /**
         * @enum pc.LIGHTTYPE
         * @name pc.LIGHTTYPE_SPOT
         * @description Spot (local) light source.
         */
        LIGHTTYPE_SPOT: 2,

        LIGHTFALLOFF_LINEAR: 0,
        LIGHTFALLOFF_INVERSESQUARED: 1,

        SHADOW_PCF3: 0,
        SHADOW_DEPTH: 0, // alias for SHADOW_PCF3 for backwards compatibility
        SHADOW_VSM8: 1,
        SHADOW_VSM16: 2,
        SHADOW_VSM32: 3,
        SHADOW_PCF5: 4,

        BLUR_BOX: 0,
        BLUR_GAUSSIAN: 1,

        PARTICLESORT_NONE: 0,
        PARTICLESORT_DISTANCE: 1,
        PARTICLESORT_NEWER_FIRST: 2,
        PARTICLESORT_OLDER_FIRST: 3,
        PARTICLEMODE_GPU: 0,
        PARTICLEMODE_CPU: 1,
        EMITTERSHAPE_BOX: 0,
        EMITTERSHAPE_SPHERE: 1,

        /**
         * @enum pc.PROJECTION
         * @name pc.PROJECTION_PERSPECTIVE
         * @description A perspective camera projection where the frustum shape is essentially pyramidal.
         */
        PROJECTION_PERSPECTIVE: 0,
        /**
         * @enum pc.PROJECTION
         * @name pc.PROJECTION_ORTHOGRAPHIC
         * @description An orthographic camera projection where the frustum shape is essentially a cuboid.
         */
        PROJECTION_ORTHOGRAPHIC: 1,

        RENDERSTYLE_SOLID: 0,
        RENDERSTYLE_WIREFRAME: 1,
        RENDERSTYLE_POINTS: 2,

        CUBEPROJ_NONE: 0,
        CUBEPROJ_BOX: 1,

        SPECULAR_PHONG: 0,
        SPECULAR_BLINN: 1,

        GAMMA_NONE: 0,
        GAMMA_SRGB: 1,
        GAMMA_SRGBFAST: 2, // deprecated
        GAMMA_SRGBHDR: 3,

        TONEMAP_LINEAR: 0,
        TONEMAP_FILMIC: 1,
        TONEMAP_HEJL: 2,
        TONEMAP_ACES: 3,
        TONEMAP_ACES2: 4,

        SPECOCC_NONE: 0,
        SPECOCC_AO: 1,
        SPECOCC_GLOSSDEPENDENT: 2,

        SHADERDEF_NOSHADOW: 1,
        SHADERDEF_SKIN: 2,
        SHADERDEF_UV0: 4,
        SHADERDEF_UV1: 8,
        SHADERDEF_VCOLOR: 16,
        SHADERDEF_INSTANCING: 32,
        SHADERDEF_LM: 64,
        SHADERDEF_DIRLM: 128,
        SHADERDEF_SCREENSPACE: 256,

        LINEBATCH_WORLD: 0,
        LINEBATCH_OVERLAY: 1,
        LINEBATCH_GIZMO: 2,

        SHADOWUPDATE_NONE: 0,
        SHADOWUPDATE_THISFRAME: 1,
        SHADOWUPDATE_REALTIME: 2,

        SORTKEY_FORWARD: 0,
        SORTKEY_DEPTH: 1,

        MASK_DYNAMIC: 1,
        MASK_BAKED: 2,
        MASK_LIGHTMAP: 4,

        /**
         * @enum pc.SHADER
         * @name pc.SHADER_FORWARD
         * @description Render shaded materials with gamma correction and tonemapping.
         */
        SHADER_FORWARD: 0,

        /**
         * @enum pc.SHADER
         * @name pc.SHADER_FORWARD
         * @description Render shaded materials without gamma correction and tonemapping.
         */
        SHADER_FORWARDHDR: 1,

        /**
         * @enum pc.SHADER
         * @name pc.SHADER_FORWARD
         * @description Render RGBA-encoded depth value.
         */
        SHADER_DEPTH: 2,

        // next are undocumented
        SHADER_SHADOW: 3, // PCF3
        // 4: VSM8,
        // 5: VSM16,
        // 6: VSM32,
        // 7: PCF5,
        // 8: PCF3 POINT
        // 9: VSM8 POINT,
        // 10: VSM16 POINT,
        // 11: VSM32 POINT,
        // 12: PCF5 POINT
        // 13: PCF3 SPOT
        // 14: VSM8 SPOT,
        // 15: VSM16 SPOT,
        // 16: VSM32 SPOT,
        // 17: PCF5 SPOT
        SHADER_PICK: 18,

        BAKE_COLOR: 0,
        BAKE_COLORDIR: 1,

        VIEW_CENTER: 0,
        VIEW_LEFT: 1,
        VIEW_RIGHT: 2,

        /**
<<<<<<< HEAD
         * @enum pc.ORIENTATION
         * @name pc.ORIENTATION_HORIZONTAL
         * @description Horizontal orientation.
         */
        ORIENTATION_HORIZONTAL: 0,
        /**
         * @enum pc.ORIENTATION
         * @name pc.ORIENTATION_VERTICAL
         * @description Vertical orientation.
         */
        ORIENTATION_VERTICAL: 1,

        /**
         * @enum pc.FITTING
         * @name pc.FITTING_NONE
         * @description Disable all fitting logic.
         */
        FITTING_NONE: 0,
        /**
         * @enum pc.FITTING
         * @name pc.FITTING_STRETCH
         * @description Stretch child elements to fit the parent container
         */
        FITTING_STRETCH: 1,
        /**
         * @enum pc.FITTING
         * @name pc.FITTING_SHRINK
         * @description Shrink child elements to fit the parent container
         */
        FITTING_SHRINK: 2,
        /**
         * @enum pc.FITTING
         * @name pc.FITTING_BOTH
         * @description Apply both STRETCH and SHRINK fitting logic where applicable.
         */
        FITTING_BOTH: 3
=======
         * @enum pc.SORTMODE
         * @name pc.SORTMODE_NONE
         * @description No sorting is applied. Mesh instances are rendered in the same order they were added to a layer.
         */
        SORTMODE_NONE: 0,

        /**
         * @enum pc.SORTMODE
         * @name pc.SORTMODE_MANUAL
         * @description Mesh instances are sorted based on {@link pc.MeshInstance#drawOrder}.
         */
        SORTMODE_MANUAL: 1,

        /**
         * @enum pc.SORTMODE
         * @name pc.SORTMODE_MATERIALMESH
         * @description Mesh instances are sorted to minimize switching between materials and meshes to improve rendering performance.
         */
        SORTMODE_MATERIALMESH: 2,

        /**
         * @enum pc.SORTMODE
         * @name pc.SORTMODE_BACK2FRONT
         * @description Mesh instances are sorted back to front. This is the way to properly render many semi-transparent objects on different depth, one is blended on top of another.
         */
        SORTMODE_BACK2FRONT: 3,

        /**
         * @enum pc.SORTMODE
         * @name pc.SORTMODE_FRONT2BACK
         * @description Mesh instances are sorted front to back. Depending on GPU and the scene, this option may give better performance than pc.SORTMODE_MATERIALMESH due to reduced overdraw.
         */
        SORTMODE_FRONT2BACK: 4,

        COMPUPDATED_INSTANCES: 1,
        COMPUPDATED_LIGHTS: 2,
        COMPUPDATED_CAMERAS: 4,
        COMPUPDATED_BLEND: 8,

        ASPECT_AUTO: 0,
        ASPECT_MANUAL: 1
>>>>>>> 863e24c0
    };

    pc.extend(pc, enums);

    // For backwards compatibility
    pc.scene = {};
    pc.extend(pc.scene, enums);
}());

pc.extend(pc, function () {
    /**
     * @constructor
     * @name pc.Scene
     * @classdesc A scene is graphical representation of an environment. It manages the scene hierarchy, all
     * graphical objects, lights, and scene-wide properties.
     * @description Creates a new Scene.
     * @property {pc.Color} ambientLight The color of the scene's ambient light. Defaults to black (0, 0, 0).
     * @property {String} fog The type of fog used by the scene. Can be:
     * <ul>
     *     <li>pc.FOG_NONE</li>
     *     <li>pc.FOG_LINEAR</li>
     *     <li>pc.FOG_EXP</li>
     *     <li>pc.FOG_EXP2</li>
     * </ul>
     * Defaults to pc.FOG_NONE.
     * @property {pc.Color} fogColor The color of the fog (if enabled). Defaults to black (0, 0, 0).
     * @property {Number} fogDensity The density of the fog (if enabled). This property is only valid if the
     * fog property is set to pc.FOG_EXP or pc.FOG_EXP2. Defaults to 0.
     * @property {Number} fogEnd The distance from the viewpoint where linear fog reaches its maximum. This
     * property is only valid if the fog property is set to pc.FOG_LINEAR. Defaults to 1000.
     * @property {Number} fogStart The distance from the viewpoint where linear fog begins. This property is
     * only valid if the fog property is set to pc.FOG_LINEAR. Defaults to 1.
     * @property {Number} gammaCorrection The gamma correction to apply when rendering the scene. Can be:
     * <ul>
     *     <li>pc.GAMMA_NONE</li>
     *     <li>pc.GAMMA_SRGB</li>
     * </ul>
     * Defaults to pc.GAMMA_NONE.
     * @property {Number} toneMapping The tonemapping transform to apply when writing fragments to the
     * frame buffer. Can be:
     * <ul>
     *     <li>pc.TONEMAP_LINEAR</li>
     *     <li>pc.TONEMAP_FILMIC</li>
     *     <li>pc.TONEMAP_HEJL</li>
     *     <li>pc.TONEMAP_ACES</li>
     * </ul>
     * Defaults to pc.TONEMAP_LINEAR.
     * @property {pc.Texture} skybox A cube map texture used as the scene's skybox. Defaults to null.
     * @property {Number} skyboxIntensity Multiplier for skybox intensity. Defaults to 1.
     * @property {Number} skyboxMip The mip level of the skybox to be displayed. Only valid for prefiltered
     * cubemap skyboxes. Defaults to 0 (base level).
     * @property {Number} lightmapSizeMultiplier The lightmap resolution multiplier. Defaults to 1.
     * @property {Number} lightmapMaxResolution The maximum lightmap resolution. Defaults to 2048.
     * @property {Number} lightmapMode The lightmap baking mode. Can be:
     * <ul>
     *     <li>pc.BAKE_COLOR: single color lightmap
     *     <li>pc.BAKE_COLORDIR: single color lightmap + dominant light direction (used for bump/specular)
     * </ul>
     * Only lights with bakeDir=true will be used for generating the dominant light direction. Defaults to
     * pc.BAKE_COLORDIR.
     * @property {pc.LayerComposition} layers A {@link pc.LayerComposition} that defines rendering order of this scene.
     */
    var Scene = function Scene() {
        this.root = null;

        this._gravity = new pc.Vec3(0, -9.8, 0);

        this._layers = null;

        this._fog = pc.FOG_NONE;
        this.fogColor = new pc.Color(0, 0, 0);
        this.fogStart = 1;
        this.fogEnd = 1000;
        this.fogDensity = 0;

        this.ambientLight = new pc.Color(0, 0, 0);

        this._gammaCorrection = pc.GAMMA_NONE;
        this._toneMapping = 0;
        this.exposure = 1.0;

        this._skyboxPrefiltered = [ null, null, null, null, null, null ];

        this._skyboxCubeMap = null;
        this.skyboxModel = null;

        this._skyboxIntensity = 1;
        this._skyboxMip = 0;

        this.lightmapSizeMultiplier = 1;
        this.lightmapMaxResolution = 2048;
        this.lightmapMode = pc.BAKE_COLORDIR;

        this._stats = {
            meshInstances: 0,
            lights: 0,
            dynamicLights: 0,
            bakedLights: 0,
            lastStaticPrepareFullTime: 0,
            lastStaticPrepareSearchTime: 0,
            lastStaticPrepareWriteTime: 0,
            lastStaticPrepareTriAabbTime: 0,
            lastStaticPrepareCombineTime: 0,
            updateShadersTime: 0
        };

        this.updateShaders = true;
        this.updateSkybox = true;

        this._shaderVersion = 0;
        this._statsUpdated = false;

        // backwards compatibilty only
        this._models = [];

        pc.events.attach(this);
    };

    Object.defineProperty(Scene.prototype, 'fog', {
        get: function () {
            return this._fog;
        },
        set: function (type) {
            if (type !== this._fog) {
                this._fog = type;
                this.updateShaders = true;
            }
        }
    });

    Object.defineProperty(Scene.prototype, 'gammaCorrection', {
        get: function () {
            return this._gammaCorrection;
        },
        set: function (value) {
            if (value !== this._gammaCorrection) {
                this._gammaCorrection = value;
                this.updateShaders = true;
            }
        }
    });

    Object.defineProperty(Scene.prototype, 'toneMapping', {
        get: function () {
            return this._toneMapping;
        },
        set: function (value) {
            if (value !== this._toneMapping) {
                this._toneMapping = value;
                this.updateShaders = true;
            }
        }
    });

    Object.defineProperty(Scene.prototype, 'skybox', {
        get: function () {
            return this._skyboxCubeMap;
        },
        set: function (value) {
            this._skyboxCubeMap = value;
            this._resetSkyboxModel();
            this.updateShaders = true;
        }
    });

    Object.defineProperty(Scene.prototype, 'skyboxIntensity', {
        get: function () {
            return this._skyboxIntensity;
        },
        set: function (value) {
            this._skyboxIntensity = value;
            this._resetSkyboxModel();
            this.updateShaders = true;
        }
    });

    Object.defineProperty(Scene.prototype, 'skyboxMip', {
        get: function () {
            return this._skyboxMip;
        },
        set: function (value) {
            this._skyboxMip = value;
            this._resetSkyboxModel();
            this.updateShaders = true;
        }
    });

    Object.defineProperty(Scene.prototype, 'skyboxPrefiltered128', {
        get: function () {
            return this._skyboxPrefiltered[0];
        },
        set: function (value) {
            if (this._skyboxPrefiltered[0] === value)
                return;

            this._skyboxPrefiltered[0] = value;
            this.updateShaders = true;
        }
    });

    Object.defineProperty(Scene.prototype, 'skyboxPrefiltered64', {
        get: function () {
            return this._skyboxPrefiltered[1];
        },
        set: function (value) {
            if (this._skyboxPrefiltered[1] === value)
                return;

            this._skyboxPrefiltered[1] = value;
            this.updateShaders = true;
        }
    });

    Object.defineProperty(Scene.prototype, 'skyboxPrefiltered32', {
        get: function () {
            return this._skyboxPrefiltered[2];
        },
        set: function (value) {
            if (this._skyboxPrefiltered[2] === value)
                return;

            this._skyboxPrefiltered[2] = value;
            this.updateShaders = true;
        }
    });

    Object.defineProperty(Scene.prototype, 'skyboxPrefiltered16', {
        get: function () {
            return this._skyboxPrefiltered[3];
        },
        set: function (value) {
            if (this._skyboxPrefiltered[3] === value)
                return;

            this._skyboxPrefiltered[3] = value;
            this.updateShaders = true;
        }
    });

    Object.defineProperty(Scene.prototype, 'skyboxPrefiltered8', {
        get: function () {
            return this._skyboxPrefiltered[4];
        },
        set: function (value) {
            if (this._skyboxPrefiltered[4] === value)
                return;

            this._skyboxPrefiltered[4] = value;
            this.updateShaders = true;
        }
    });

    Object.defineProperty(Scene.prototype, 'skyboxPrefiltered4', {
        get: function () {
            return this._skyboxPrefiltered[5];
        },
        set: function (value) {
            if (this._skyboxPrefiltered[5] === value)
                return;

            this._skyboxPrefiltered[5] = value;
            this.updateShaders = true;
        }
    });

    // some backwards compatibility
    // drawCalls will now return list of all active composition mesh instances
    Object.defineProperty(Scene.prototype, 'drawCalls', {
        get: function () {
            var drawCalls = this.layers._meshInstances;
            if (!drawCalls.length) {
                this.layers._update();
                drawCalls = this.layers._meshInstances;
            }
            return drawCalls;
        },
        set: function (value) {

        }
    });

    Object.defineProperty(Scene.prototype, 'layers', {
        get: function () {
            return this._layers;
        },
        set: function (layers) {
            var prev = this._layers;
            this._layers = layers;
            this.fire("set:layers", prev, layers);
        }
    });

    Scene.prototype.applySettings = function (settings) {
        // settings
        this._gravity.set(settings.physics.gravity[0], settings.physics.gravity[1], settings.physics.gravity[2]);
        this.ambientLight.set(settings.render.global_ambient[0], settings.render.global_ambient[1], settings.render.global_ambient[2]);
        this._fog = settings.render.fog;
        this.fogColor.set(settings.render.fog_color[0], settings.render.fog_color[1], settings.render.fog_color[2]);
        this.fogStart = settings.render.fog_start;
        this.fogEnd = settings.render.fog_end;
        this.fogDensity = settings.render.fog_density;
        this._gammaCorrection = settings.render.gamma_correction;
        this._toneMapping = settings.render.tonemapping;
        this.lightmapSizeMultiplier = settings.render.lightmapSizeMultiplier;
        this.lightmapMaxResolution = settings.render.lightmapMaxResolution;
        this.lightmapMode = settings.render.lightmapMode;
        this.exposure = settings.render.exposure;
        this._skyboxIntensity = settings.render.skyboxIntensity === undefined ? 1 : settings.render.skyboxIntensity;
        this._skyboxMip = settings.render.skyboxMip === undefined ? 0 : settings.render.skyboxMip;

        this._resetSkyboxModel();
        this.updateShaders = true;
    };

    Scene.prototype._updateSkybox = function (device) {
        var i;

        // Create skybox
        if (this._skyboxCubeMap && !this.skyboxModel) {
            var material = new pc.Material();
            var scene = this;
            material.updateShader = function(dev, sc, defs, staticLightList, pass) {
                var library = device.getProgramLibrary();
                var shader = library.getProgram('skybox', {rgbm: scene._skyboxCubeMap.rgbm,
                    hdr: (scene._skyboxCubeMap.rgbm || scene._skyboxCubeMap.format===pc.PIXELFORMAT_RGBA32F),
                    useIntensity: scene.skyboxIntensity!==1,
                    mip: scene._skyboxCubeMap.fixCubemapSeams? scene.skyboxMip : 0,
                    fixSeams: scene._skyboxCubeMap.fixCubemapSeams,
                    gamma: (pass === pc.SHADER_FORWARDHDR ? (scene.gammaCorrection? pc.GAMMA_SRGBHDR : pc.GAMMA_NONE) : scene.gammaCorrection),
                    toneMapping: (pass === pc.SHADER_FORWARDHDR ? pc.TONEMAP_LINEAR : scene.toneMapping)});
                this.setShader(shader);
            };

            material.updateShader();
            var usedTex;
            if (!this._skyboxCubeMap.fixCubemapSeams || !scene._skyboxMip) {
                usedTex = this._skyboxCubeMap;
            } else {
                var mip2tex = [null, "64", "16", "8", "4"];
                var mipTex = this["skyboxPrefiltered" + mip2tex[scene._skyboxMip]];
                if (mipTex)
                    usedTex = mipTex;
            }
            material.setParameter("texture_cubeMap", usedTex);
            material.cull = pc.CULLFACE_NONE;

            var skyLayer = this.layers.getLayerById(pc.LAYERID_SKYBOX);
            if (skyLayer) {
                var node = new pc.GraphNode();
                var mesh = pc.createBox(device);
                var meshInstance = new pc.MeshInstance(node, mesh, material);
                meshInstance.cull = false;
                meshInstance._noDepthDrawGl1 = true;

                var model = new pc.Model();
                model.graph = node;
                model.meshInstances = [ meshInstance ];
                this.skyboxModel = model;

                skyLayer.addMeshInstances(model.meshInstances);
                skyLayer.enabled = true;
                this.skyLayer = skyLayer;

                this.fire("set:skybox", usedTex);
            }
        }
    };

    Scene.prototype._resetSkyboxModel = function () {
        if (this.skyboxModel) {
            this.skyLayer.removeMeshInstances(this.skyboxModel.meshInstances);
            this.skyLayer.enabled = false;
        }
        this.skyboxModel = null;
        this.updateSkybox = true;
    };

    Scene.prototype.setSkybox = function (cubemaps) {
        var i;
        if (! cubemaps)
            cubemaps = [ null, null, null, null, null, null, null ];

        // check if any values actually changed
        // to prevent unnecessary recompilations

        var different = false;

        if (this._skyboxCubeMap !== cubemaps[0])
            different = true;

        if (!different) {
            for (i = 0; i < 6 && !different; i++) {
                if (this._skyboxPrefiltered[i] !== cubemaps[i + 1])
                    different = true;
            }
        }

        if (!different)
            return;

        // set skybox

        for (i = 0; i < 6; i++)
            this._skyboxPrefiltered[i] = cubemaps[i + 1];

        this.skybox = cubemaps[0];
    };

    Scene.prototype.destroy = function () {
        this.skybox = null;
    };

    // Backwards compatibility
    Scene.prototype.addModel = function (model) {
        if (this.containsModel(model)) return;
        var layer = this.layers.getLayerById(pc.LAYERID_WORLD);
        if (!layer) return;
        layer.addMeshInstances(model.meshInstances);
        this._models.push(model);
    };
    Scene.prototype.addShadowCaster = function (model) {
        var layer = this.layers.getLayerById(pc.LAYERID_WORLD);
        if (!layer) return;
        layer.addShadowCasters(model.meshInstances);
    };
    Scene.prototype.removeModel = function (model) {
        var index = this._models.indexOf(model);
        if (index !== -1) {
            var layer = this.layers.getLayerById(pc.LAYERID_WORLD);
            if (!layer) return;
            layer.removeMeshInstances(model.meshInstances);
            this._models.splice(index, 1);
        }
    };
    Scene.prototype.removeShadowCasters = function (model) {
        var layer = this.layers.getLayerById(pc.LAYERID_WORLD);
        if (!layer) return;
        layer.removeShadowCasters(model.meshInstances);
    };
    Scene.prototype.containsModel = function (model) {
        return this._models.indexOf(model) >= 0;
    };
    Scene.prototype.getModels = function (model) {
        return this._models;
    };

    return {
        Scene: Scene
    };
}());

/**
* @event
* @name pc.Scene#set:skybox
* @description Fired when the skybox is set.
* @param {pc.Texture} usedTex Previously used cubemap texture. New is in the {@link pc.Scene#skybox}.
*/

/**
* @event
* @name pc.Scene#set:layers
* @description Fired when the layer composition is set. Use this event to add callbacks or advanced properties to your layers.
* @param {pc.LayerComposition} oldComp Previously used {@link pc.LayerComposition}.
* @param {pc.LayerComposition} newComp Newly set {@link pc.LayerComposition}.
* @example
*   this.app.scene.on('set:layers', function(oldComp, newComp) {
*       var list = newComp.layerList;
*       var layer;
*       for(var i=0; i<list.length; i++) {
*           layer = list[i];
*           switch(layer.name) {
*               case 'MyLayer':
*                   layer.onEnable = myOnEnableFunction;
*                   layer.onDisable = myOnDisableFunction;
*                   break;
*               case 'MyOtherLayer':
*                   layer.shaderPass = myShaderPass;
*                   break;
*           }
*       }
*   });
*/
<|MERGE_RESOLUTION|>--- conflicted
+++ resolved
@@ -271,7 +271,6 @@
         VIEW_RIGHT: 2,
 
         /**
-<<<<<<< HEAD
          * @enum pc.ORIENTATION
          * @name pc.ORIENTATION_HORIZONTAL
          * @description Horizontal orientation.
@@ -307,8 +306,9 @@
          * @name pc.FITTING_BOTH
          * @description Apply both STRETCH and SHRINK fitting logic where applicable.
          */
-        FITTING_BOTH: 3
-=======
+        FITTING_BOTH: 3,
+
+        /**
          * @enum pc.SORTMODE
          * @name pc.SORTMODE_NONE
          * @description No sorting is applied. Mesh instances are rendered in the same order they were added to a layer.
@@ -350,7 +350,6 @@
 
         ASPECT_AUTO: 0,
         ASPECT_MANUAL: 1
->>>>>>> 863e24c0
     };
 
     pc.extend(pc, enums);
