{
  "name": "playcanvas", 
<<<<<<< HEAD
  "version": "1.35.1", 
=======
  "version": "1.35.2", 
>>>>>>> 65a95af6
  "author": "PlayCanvas <support@playcanvas.com>", 
  "homepage": "https://playcanvas.com", 
  "description": "PlayCanvas WebGL game engine", 
  "keywords": [
    "3D", 
    "2D", 
    "VR", 
    "WebGL", 
    "WebGL2", 
    "game", 
    "engine", 
    "HTML5", 
    "browser", 
    "typings"
  ], 
  "license": "MIT", 
  "main": "build/playcanvas.js", 
  "types": "index.d.ts", 
  "bugs": {
    "url": "https://github.com/playcanvas/engine/issues"
  }, 
  "repository": {
    "type": "git", 
    "url": "https://github.com/playcanvas/engine.git"
  }, 
  "eslintConfig": {
    "extends": "@playcanvas/eslint-config"
  }, 
  "eslintIgnore": [
    "examples/lib/*", 
    "src/polyfill/*"
  ], 
  "devDependencies": {
    "chai": "^4.2.0", 
    "eslint": "^7.7.0", 
    "google-closure-compiler": "20200719.0.0", 
    "http-server": "^0.12.3", 
    "jsdoc": "^3.6.5", 
    "karma": "^5.1.1", 
    "karma-chrome-launcher": "^3.1.0", 
    "karma-mocha": "^2.0.1", 
    "karma-spec-reporter": "0.0.32", 
    "mocha": "^8.1.1", 
    "@playcanvas/eslint-config": "^1.0.6", 
    "@playcanvas/jsdoc-template": "^1.0.13", 
    "preprocessor": "^1.4.0", 
    "rollup": "^2.26.4", 
    "@rollup/plugin-replace": "^2.3.3", 
    "@rollup/pluginutils": "^4.0.0", 
    "rollup-plugin-cleanup": "^3.1.1", 
    "sinon": "^9.0.3", 
    "tsd-jsdoc": "^2.5.0", 
    "typescript": "^3.9.7", 
    "uglify-js": "^3.10.1"
  }, 
  "scripts": {
    "build": "rollup -c", 
    "build:all": "npm run build && npm run closure", 
    "closure": "google-closure-compiler --compilation_level=SIMPLE --warning_level=VERBOSE --jscomp_off=nonStandardJsDocs --jscomp_off=checkTypes --externs externs.js --language_in=ECMASCRIPT5_STRICT --js build/playcanvas.js --js_output_file build/playcanvas.min.js", 
    "docs": "jsdoc -c conf-api.json", 
    "lint": "eslint --ext .js examples extras src rollup.config.js", 
    "serve": "http-server build -a localhost -p 51000", 
    "test": "karma start tests/karma.conf.js -- --single-run --release", 
    "test:watch": "karma start tests/karma.conf.js", 
    "test:debug": "karma start tests/karma.conf.js -- --single-run=false", 
    "test:tsd": "npm run tsd && tsc --pretty false build/playcanvas.d.ts", 
    "tsd": "jsdoc -c conf-tsd.json", 
    "uglify": "uglifyjs build/playcanvas.js --compress --mangle --output build/playcanvas.min.js", 
    "unzipbundle": "gzip -x tests/assets/bundle.gz"
  }
}<|MERGE_RESOLUTION|>--- conflicted
+++ resolved
@@ -1,10 +1,6 @@
 {
   "name": "playcanvas", 
-<<<<<<< HEAD
-  "version": "1.35.1", 
-=======
   "version": "1.35.2", 
->>>>>>> 65a95af6
   "author": "PlayCanvas <support@playcanvas.com>", 
   "homepage": "https://playcanvas.com", 
   "description": "PlayCanvas WebGL game engine", 
